# ccm node
from __future__ import absolute_import, with_statement

import errno
import glob
import locale
import os
import psutil
import re
import shlex
import shutil
import signal
import stat
import subprocess
import sys
import time
import tempfile
import warnings
from collections import namedtuple
from datetime import datetime
from distutils.version import LooseVersion  #pylint: disable=import-error, no-name-in-module

import yaml
from six import print_, string_types

from ccmlib import common, extension
from ccmlib.repository import setup
from six.moves import xrange


class Status():
    UNINITIALIZED = "UNINITIALIZED"
    UP = "UP"
    DOWN = "DOWN"
    DECOMMISSIONED = "DECOMMISSIONED"


class NodeError(Exception):

    def __init__(self, msg, process=None):
        Exception.__init__(self, msg)
        self.process = process

class TimeoutError(Exception):

    def __init__(self, data):
        Exception.__init__(self, str(data))


class ToolError(Exception):

    def __init__(self, command, exit_status, stdout=None, stderr=None):
        self.command = command
        self.exit_status = exit_status
        self.stdout = stdout
        self.stderr = stderr

        message = "Subprocess {} exited with non-zero status; exit status: {}".format(command, exit_status)
        if stdout:
            message += "; \nstdout: "
            message += self.__decode(stdout)
        if stderr:
            message += "; \nstderr: "
            message += self.__decode(stderr)

        Exception.__init__(self, message)

    def __decode(self, value):
        if isinstance(value, bytes):
            return bytes.decode(value, locale.getpreferredencoding(False))
        return value

# Groups: 1 = cf, 2 = tmp or none, 3 = suffix (Compacted or Data.db)
_sstable_regexp = re.compile('((?P<keyspace>[^\s-]+)-(?P<cf>[^\s-]+)-)?(?P<tmp>tmp(link)?-)?(?P<version>[^\s-]+)-(?P<number>\d+)-(?P<format>([a-z]+)-)?(?P<suffix>[a-zA-Z]+)\.[a-zA-Z0-9]+$')


class Node(object):

    """
    Provides interactions to a Cassandra node.
    """

    def __init__(self, name, cluster, auto_bootstrap, thrift_interface, storage_interface, jmx_port, remote_debug_port, initial_token, save=True, binary_interface=None, byteman_port='0', environment_variables=None, byteman_startup_script=None, derived_cassandra_version=None):
        """
        Create a new Node.
          - name: the name for that node
          - cluster: the cluster this node is part of
          - auto_bootstrap: whether or not this node should be set for auto-bootstrap
          - thrift_interface: the (host, port) tuple for thrift
          - storage_interface: the (host, port) tuple for internal cluster communication
          - jmx_port: the port for JMX to bind to
          - remote_debug_port: the port for remote debugging
          - initial_token: the token for this node. If None, use Cassandra token auto-assignment
          - save: copy all data useful for this node to the right position.  Leaving this true
            is almost always the right choice.
        """
        self.name = name
        self.cluster = cluster
        self.status = Status.UNINITIALIZED
        self.auto_bootstrap = auto_bootstrap
        self.network_interfaces = {'thrift': common.normalize_interface(thrift_interface),
                                   'storage': common.normalize_interface(storage_interface),
                                   'binary': common.normalize_interface(binary_interface)}
        (self.ip_addr, _) = self.network_interfaces['thrift'] if thrift_interface else self.network_interfaces['binary']
        self.jmx_port = jmx_port
        self.remote_debug_port = remote_debug_port
        self.byteman_port = byteman_port
        self.byteman_startup_script = byteman_startup_script
        self.initial_token = initial_token
        self.pid = None
        self.all_pids = []
        self.data_center = None
        self.workloads = []
        self._dse_config_options = {}
        self.__config_options = {}
        self.__install_dir = None
        self.__global_log_level = None
        self.__classes_log_level = {}
        self.__environment_variables = environment_variables or {}
        self.__conf_updated = False

        if derived_cassandra_version:
            self._cassandra_version = derived_cassandra_version
        else:
            try:
                self._cassandra_version = common.get_version_from_build(self.get_install_dir(), cassandra=True)
            except common.CCMError:
                self._cassandra_version = self.cluster.cassandra_version()

        if save:
            self.import_config_files()
            self.import_bin_files()
            if common.is_win():
                self.__clean_bat()

    @staticmethod
    def load(path, name, cluster):
        """
        Load a node from from the path on disk to the config files, the node name and the
        cluster the node is part of.
        """
        node_path = os.path.join(path, name)
        filename = os.path.join(node_path, 'node.conf')
        with open(filename, 'r') as f:
            data = yaml.safe_load(f)
        try:
            itf = data['interfaces']
            initial_token = None
            if 'initial_token' in data:
                initial_token = data['initial_token']
            cassandra_version = None
            if 'cassandra_version' in data:
                cassandra_version = LooseVersion(data['cassandra_version'])
            remote_debug_port = 2000
            if 'remote_debug_port' in data:
                remote_debug_port = data['remote_debug_port']
            binary_interface = None
            if 'binary' in itf and itf['binary'] is not None:
                binary_interface = tuple(itf['binary'])
            thrift_interface = None
            if 'thrift' in itf and itf['thrift'] is not None:
                thrift_interface = tuple(itf['thrift'])
            node = cluster.create_node(data['name'], data['auto_bootstrap'], thrift_interface, tuple(itf['storage']), data['jmx_port'], remote_debug_port, initial_token, save=False, binary_interface=binary_interface, byteman_port=data['byteman_port'], derived_cassandra_version=cassandra_version)
            node.status = data['status']
            if 'pid' in data:
                node.pid = int(data['pid'])
            if 'install_dir' in data:
                node.__install_dir = data['install_dir']
            if 'config_options' in data:
                node.__config_options = data['config_options']
            if 'dse_config_options' in data:
                node._dse_config_options = data['dse_config_options']
            if 'environment_variables' in data:
                node.__environment_variables = data['environment_variables']
            if 'data_center' in data:
                node.data_center = data['data_center']
            if 'workloads' in data:
                node.workloads = data['workloads']
            return node
        except KeyError as k:
            raise common.LoadError("Error Loading " + filename + ", missing property: " + str(k))

    def get_path(self):
        """
        Returns the path to this node top level directory (where config/data is stored)
        """
        return os.path.join(self.cluster.get_path(), self.name)

    def get_bin_dir(self):
        """
        Returns the path to the directory where Cassandra scripts are located
        """
        return os.path.join(self.get_path(), 'bin')

    def get_tool(self, toolname):
        return common.join_bin(self.get_install_dir(), 'bin', toolname)

    def get_tool_args(self, toolname):
        return [common.join_bin(self.get_install_dir(), 'bin', toolname)]

    def get_env(self):
        update_conf = not self.__conf_updated
        if update_conf:
            self.__conf_updated = True
        env = common.make_cassandra_env(self.get_install_dir(), self.get_path(), update_conf)
        for (key, value) in self.__environment_variables.items():
            env[key] = value
        return env

    def get_install_cassandra_root(self):
        return self.get_install_dir()

    def is_scylla(self):
        return common.isScylla(self.get_install_dir())

    def get_node_cassandra_root(self):
        return self.get_path()

    def get_conf_dir(self):
        """
        Returns the path to the directory where Cassandra config are located
        """
        return os.path.join(self.get_path(), 'conf')

    def get_config_options(self):
        return self.__config_options

    def address_for_current_version_slashy(self):
        """
        Returns the address formatted for the current version with
        the Java slashy if necessary.
        """
        if self.get_cassandra_version() >= '4.0':
            return self.address_and_port()
        else:
            return "/{}".format(str(self.address()));

    def address_for_version(self, version):
        """
        Returns the address formatted for the specified
        """
        if version >= '4.0':
            return self.address_and_port()
        else:
            return "{}".format(str(self.address()));

    def address_for_current_version(self):
        """
        Returns the address formatted for the current version.
        """
        return self.address_for_version(self.get_cassandra_version())

    def address(self):
        """
        Returns the IP use by this node for internal communication
        """
        return self.network_interfaces['storage'][0]

    def address_and_port(self):
        """
        Returns the IP used for internal communication along with ports
        """
        port = self.network_interfaces['storage'][1]
        return self.network_interfaces['storage'][0] + ':' + str(port)

    def get_install_dir(self):
        """
        Returns the path to the cassandra source directory used by this node.
        """
        if self.__install_dir is None:
            return self.cluster.get_install_dir()
        else:
            common.validate_install_dir(self.__install_dir)
            return self.__install_dir

    def node_setup(self, version, verbose):
        dir, v = setup(version, verbose=verbose)
        return dir

    def set_install_dir(self, install_dir=None, version=None, verbose=False):
        """
        Sets the path to the cassandra source directory for use by this node.
        """
        if version is None:
            self.__install_dir = install_dir
            if install_dir is not None:
                common.validate_install_dir(install_dir)
        else:
            self.__install_dir = self.node_setup(version, verbose=verbose)

        self._cassandra_version = common.get_version_from_build(self.__install_dir, cassandra=True)

        if self.get_base_cassandra_version() >= 4.0:
            self.network_interfaces['thrift'] = None

        self.import_config_files()
        self.import_bin_files()
        self.__conf_updated = False

        if self.get_cassandra_version() >= '4':
            self.set_configuration_options(values={'start_rpc': None}, delete_empty=True, delete_always=True)
            self.set_configuration_options(values={'rpc_port': None}, delete_empty=True, delete_always=True)
        else:
            self.set_configuration_options(common.CCM_40_YAML_OPTIONS, delete_empty=True, delete_always=True)

        return self

    def set_workloads(self, workloads):
        raise common.ArgumentError("Cannot set workloads on a cassandra node")

    def get_cassandra_version(self):
        return self._cassandra_version

    def get_base_cassandra_version(self):
        version = self.get_cassandra_version()
        return float('.'.join(version.vstring.split('.')[:2]))

    def set_configuration_options(self, values=None, delete_empty=False, delete_always=False):
        """
        Set Cassandra configuration options.
        ex:
            node.set_configuration_options(values={
                'hinted_handoff_enabled' : True,
                'concurrent_writes' : 64,
            })
        """
        if (not hasattr(self,'__config_options') and not hasattr(self,'_Node__config_options')) or self.__config_options is None:
            self.__config_options = {}

        if values is not None:
            self.__config_options = common.merge_configuration(self.__config_options, values, delete_empty=delete_empty, delete_always=delete_always)

        self.import_config_files()

    def set_environment_variable(self, key, value):
        self.__environment_variables[key] = value
        self.import_config_files()

    def set_batch_commitlog(self, enabled=False):
        """
        The batch_commitlog option gives an easier way to switch to batch
        commitlog (since it requires setting 2 options and unsetting one).
        """
        if enabled:
            values = {
                "commitlog_sync": "batch",
                "commitlog_sync_batch_window_in_ms": 5,
                "commitlog_sync_period_in_ms": None
            }
        else:
            values = {
                "commitlog_sync": "periodic",
                "commitlog_sync_batch_window_in_ms": None,
                "commitlog_sync_period_in_ms": 10000
            }
        self.set_configuration_options(values)

    def set_dse_configuration_options(self, values=None):
        pass

    def show(self, only_status=False, show_cluster=True):
        """
        Print infos on this node configuration.
        """
        self.__update_status()
        indent = ''.join([" " for i in xrange(0, len(self.name) + 2)])
        print_("{}: {}".format(self.name, self.__get_status_string()))
        if not only_status:
            if show_cluster:
                print_("{}{}={}".format(indent, 'cluster', self.cluster.name))
            print_("{}{}={}".format(indent, 'auto_bootstrap', self.auto_bootstrap))
            if self.network_interfaces['thrift'] is not None:
                print_("{}{}={}".format(indent, 'thrift', self.network_interfaces['thrift']))
            if self.network_interfaces['binary'] is not None:
                print_("{}{}={}".format(indent, 'binary', self.network_interfaces['binary']))
            print_("{}{}={}".format(indent, 'storage', self.network_interfaces['storage']))
            print_("{}{}={}".format(indent, 'jmx_port', self.jmx_port))
            print_("{}{}={}".format(indent, 'remote_debug_port', self.remote_debug_port))
            print_("{}{}={}".format(indent, 'byteman_port', self.byteman_port))
            print_("{}{}={}".format(indent, 'initial_token', self.initial_token))
            if self.pid:
                print_("{}{}={}".format(indent, 'pid', self.pid))

    def is_running(self):
        """
        Return true if the node is running
        """
        self.__update_status()
        return self.status == Status.UP or self.status == Status.DECOMMISSIONED

    def is_live(self):
        """
        Return true if the node is live (it's run and is not decommissioned).
        """
        self.__update_status()
        return self.status == Status.UP

    def logfilename(self):
        """
        Return the path to the current Cassandra log of this node.
        """
        return os.path.join(self.get_path(), 'logs', 'system.log')

    def debuglogfilename(self):
        return os.path.join(self.get_path(), 'logs', 'debug.log')

    def gclogfilename(self):
        return os.path.join(self.get_path(), 'logs', 'gc.log.0.current')

    def compactionlogfilename(self):
        return os.path.join(self.get_path(), 'logs', 'compaction.log')

    def envfilename(self):
        return os.path.join(
            self.get_conf_dir(),
            common.CASSANDRA_WIN_ENV if common.is_win() else common.CASSANDRA_ENV
        )

    def grep_log(self, expr, filename='system.log', from_mark=None, filter_expr=None):
        """
        Returns a list of lines matching the regular expression in parameter
        in the Cassandra log of this node
        """
        matchings = []
        pattern = re.compile(expr)
        if filter_expr:
            filter_pattern = re.compile(filter_expr)
        else:
            filter_pattern = None
        with open(os.path.join(self.get_path(), 'logs', filename)) as f:
            if from_mark:
                f.seek(from_mark)
            for line in f:
                m = pattern.search(line)
                if m and not (filter_pattern and re.search(filter_pattern, line)):
                    matchings.append((line, m))
        return matchings

    def grep_log_for_errors(self, filename='system.log', distinct_errors=False, search_str=None, case_sensitive=True):
        """
        Returns a list of errors with stack traces
        in the Cassandra log of this node
        """
        return self.grep_log_for_errors_from(seek_start=getattr(self, 'error_mark', 0))

    def grep_log_for_errors_from(self, filename='system.log', seek_start=0):
        with open(os.path.join(self.get_path(), 'logs', filename)) as f:
            f.seek(seek_start)
            return _grep_log_for_errors(f.read())

    def mark_log_for_errors(self, filename='system.log'):
        """
        Ignore errors behind this point when calling
        node.grep_log_for_errors()
        """
        self.error_mark = self.mark_log(filename)

    def mark_log(self, filename='system.log'):
        """
        Returns "a mark" to the current position of this node Cassandra log.
        This is for use with the from_mark parameter of watch_log_for_* methods,
        allowing to watch the log from the position when this method was called.
        """
        log_file = os.path.join(self.get_path(), 'logs', filename)
        if not os.path.exists(log_file):
            return 0
        with open(log_file) as f:
            f.seek(0, os.SEEK_END)
            return f.tell()

    def print_process_output(self, name, proc, verbose=False):
        # If stderr_file exists on the process, we opted to
        # store stderr in a separate temporary file, consume that.
        if hasattr(proc, 'stderr_file') and proc.stderr_file is not None:
            proc.stderr_file.seek(0)
            stderr = proc.stderr_file.read()
        else:
            try:
                stderr = proc.communicate()[1]
            except ValueError:
                stderr = ''

        if len(stderr) > 1:
            print_("[{} ERROR] {}".format(name, stderr.strip()))

    # This will return when exprs are found or it timeouts
    def watch_log_for(self, exprs, from_mark=None, timeout=600, process=None, verbose=False, filename='system.log'):
        """
        Watch the log until one or more (regular) expression are found.
        This methods when all the expressions have been found or the method
        timeouts (a TimeoutError is then raised). On successful completion,
        a list of pair (line matched, match object) is returned.
        """
        start = time.time()
        tofind = [exprs] if isinstance(exprs, string_types) else exprs
        tofind = [re.compile(e) for e in tofind]
        matchings = []
        reads = ""
        if len(tofind) == 0:
            return None

        log_file = os.path.join(self.get_path(), 'logs', filename)
        output_read = False
        while not os.path.exists(log_file):
            time.sleep(.5)
            if start + timeout < time.time():
                raise TimeoutError(time.strftime("%d %b %Y %H:%M:%S", time.gmtime()) + " [" + self.name + "] Timed out waiting for {} to be created.".format(log_file))
            if process and not output_read:
                process.poll()
                if process.returncode is not None:
                    self.print_process_output(self.name, process, verbose)
                    output_read = True
                    if process.returncode != 0:
                        raise RuntimeError()  # Shouldn't reuse RuntimeError but I'm lazy

        with open(log_file) as f:
            if from_mark:
                f.seek(from_mark)

            while True:
                # First, if we have a process to check, then check it.
                # Skip on Windows - stdout/stderr is cassandra.bat
                if not common.is_win() and not output_read:
                    if process:
                        process.poll()
                        if process.returncode is not None:
                            self.print_process_output(self.name, process, verbose)
                            output_read = True
                            if process.returncode != 0:
                                raise RuntimeError()  # Shouldn't reuse RuntimeError but I'm lazy

                line = f.readline()
                if line:
                    reads = reads + line
                    for e in tofind:
                        m = e.search(line)
                        if m:
                            matchings.append((line, m))
                            tofind.remove(e)
                            if len(tofind) == 0:
                                return matchings[0] if isinstance(exprs, string_types) else matchings
                else:
                    # yep, it's ugly
                    time.sleep(1)
                    if start + timeout < time.time():
                        raise TimeoutError(time.strftime("%d %b %Y %H:%M:%S", time.gmtime()) + " [" + self.name + "] Missing: " + str([e.pattern for e in tofind]) + ":\n" + reads[:50] + ".....\nSee {} for remainder".format(filename))

                if process:
                    if common.is_win():
                        if not self.is_running():
                            return None
                    else:
                        process.poll()
                        if process.returncode is not None:
                            if process.returncode == 0:
                                return None
                            else:
                                raise RuntimeError("The process is dead, returncode={}".format(process.returncode))

    def watch_log_for_death(self, nodes, from_mark=None, timeout=600, filename='system.log'):
        """
        Watch the log of this node until it detects that the provided other
        nodes are marked dead. This method returns nothing but throw a
        TimeoutError if all the requested node have not been found to be
        marked dead before timeout sec.
        A mark as returned by mark_log() can be used as the from_mark
        parameter to start watching the log from a given position. Otherwise
        the log is watched from the beginning.
        """
        tofind = nodes if isinstance(nodes, list) else [nodes]
        tofind = ["%s is now [dead|DOWN]" % node.address_for_version(self.get_cassandra_version()) for node in tofind]
        self.watch_log_for(tofind, from_mark=from_mark, timeout=timeout, filename=filename)

    def watch_log_for_alive(self, nodes, from_mark=None, timeout=120, filename='system.log'):
        """
        Watch the log of this node until it detects that the provided other
        nodes are marked UP. This method works similarly to watch_log_for_death.
        """
        tofind = nodes if isinstance(nodes, list) else [nodes]
        tofind = ["%s.* now UP" % node.address_for_version(self.get_cassandra_version()) for node in tofind]
        self.watch_log_for(tofind, from_mark=from_mark, timeout=timeout, filename=filename)

    def wait_for_binary_interface(self, **kwargs):
        """
        Waits for the Binary CQL interface to be listening.  If > 1.2 will check
        log for 'Starting listening for CQL clients' before checking for the
        interface to be listening.

        Emits a warning if not listening after 30 seconds.
        """
        if self.cluster.version() >= '1.2':
            self.watch_log_for("Starting listening for CQL clients", **kwargs)

        binary_itf = self.network_interfaces['binary']
        if not common.check_socket_listening(binary_itf, timeout=30):
            warnings.warn("Binary interface %s:%s is not listening after 30 seconds, node may have failed to start."
                          % (binary_itf[0], binary_itf[1]))

    def wait_for_thrift_interface(self, **kwargs):
        """
        Waits for the Thrift interface to be listening.

        Emits a warning if not listening after 30 seconds.
        """
        if self.cluster.version() >= '4':
            return;

        self.watch_log_for("Listening for thrift clients...", **kwargs)

        thrift_itf = self.network_interfaces['thrift']
        if not common.check_socket_listening(thrift_itf, timeout=30):
            warnings.warn("Thrift interface {}:{} is not listening after 30 seconds, node may have failed to start.".format(thrift_itf[0], thrift_itf[1]))

    def get_launch_bin(self):
        cdir = self.get_install_dir()
        launch_bin = common.join_bin(cdir, 'bin', 'cassandra')
        # Copy back the cassandra scripts since profiling may have modified it the previous time
        shutil.copy(launch_bin, self.get_bin_dir())
        return common.join_bin(self.get_path(), 'bin', 'cassandra')

    def add_custom_launch_arguments(self, args):
        pass

    def start(self,
              join_ring=True,
              no_wait=False,
              verbose=False,
              update_pid=True,
              wait_other_notice=True,
              replace_token=None,
              replace_address=None,
              jvm_args=None,
              wait_for_binary_proto=False,
              profile_options=None,
              use_jna=False,
              quiet_start=False,
              allow_root=False,
              set_migration_task=True):
        """
        Start the node. Options includes:
          - join_ring: if false, start the node with -Dcassandra.join_ring=False
          - no_wait: by default, this method returns when the node is started and listening to clients.
            If no_wait=True, the method returns sooner.
          - wait_other_notice: if truthy, this method returns only when all other live node of the cluster
            have marked this node UP. if an integer, sets the timeout for how long to wait
          - replace_token: start the node with the -Dcassandra.replace_token option.
          - replace_address: start the node with the -Dcassandra.replace_address option.
        """
        if jvm_args is None:
            jvm_args = []

        if set_migration_task and self.cluster.cassandra_version() >= '3.0.1':
            jvm_args += ['-Dcassandra.migration_task_wait_in_seconds={}'.format(len(self.cluster.nodes) * 2)]

        # Validate Windows env
        if common.is_modern_windows_install(self.cluster.version()) and not common.is_ps_unrestricted():
            raise NodeError("PS Execution Policy must be unrestricted when running C* 2.1+")

        if not common.is_win() and quiet_start:
            common.warning("Tried to set Windows quiet start behavior, but we're not running on Windows.")

        if self.is_running():
            raise NodeError("{} is already running".format(self.name))

        for itf in list(self.network_interfaces.values()):
            if itf is not None and replace_address is None:
                common.assert_socket_available(itf)

        if wait_other_notice:
            marks = [(node, node.mark_log()) for node in list(self.cluster.nodes.values()) if node.is_live()]

        self.mark = self.mark_log()

        launch_bin = self.get_launch_bin()

        # If Windows, change entries in .bat file to split conf from binaries
        if common.is_win():
            self.__clean_bat()

        if profile_options is not None:
            config = common.get_config()
            if 'yourkit_agent' not in config:
                raise NodeError("Cannot enable profile. You need to set 'yourkit_agent' to the path of your agent in a ~/.ccm/config")
            cmd = '-agentpath:{}'.format(config['yourkit_agent'])
            if 'options' in profile_options:
                cmd = cmd + '=' + profile_options['options']
            print_(cmd)
            # Yes, it's fragile as shit
            pattern = r'cassandra_parms="-Dlog4j.configuration=log4j-server.properties -Dlog4j.defaultInitOverride=true'
            common.replace_in_file(launch_bin, pattern, '    ' + pattern + ' ' + cmd + '"')

        os.chmod(launch_bin, os.stat(launch_bin).st_mode | stat.S_IEXEC)

        env = self.get_env()

        extension.append_to_server_env(self, env)

        if common.is_win():
            self._clean_win_jmx()

        pidfile = os.path.join(self.get_path(), 'cassandra.pid')
        args = [launch_bin]

        self.add_custom_launch_arguments(args)

        args = args + ['-p', pidfile, '-Dcassandra.join_ring=%s' % str(join_ring)]

        args.append('-Dcassandra.logdir=%s' % os.path.join(self.get_path(), 'logs'))
        if replace_token is not None:
            args.append('-Dcassandra.replace_token=%s' % str(replace_token))
        if replace_address is not None:
            args.append('-Dcassandra.replace_address=%s' % str(replace_address))
        if use_jna is False:
            args.append('-Dcassandra.boot_without_jna=true')
        if allow_root:
            args.append('-R')
        env['JVM_EXTRA_OPTS'] = env.get('JVM_EXTRA_OPTS', "") + " " + " ".join(jvm_args)

        # In case we are restarting a node
        # we risk reading the old cassandra.pid file
        self._delete_old_pid()

        process = None
        FNULL = open(os.devnull, 'w')
        stdout_sink = subprocess.PIPE if verbose else FNULL
        # write stderr to a temporary file to prevent overwhelming pipe (> 65K data).
        stderr = tempfile.SpooledTemporaryFile(max_size=0xFFFF)

        if common.is_win():
            # clean up any old dirty_pid files from prior runs
            if (os.path.isfile(self.get_path() + "/dirty_pid.tmp")):
                os.remove(self.get_path() + "/dirty_pid.tmp")

            if quiet_start and self.cluster.version() >= '2.2.4':
                args.append('-q')

            process = subprocess.Popen(args, cwd=self.get_bin_dir(), env=env, stdout=stdout_sink, stderr=stderr)
        else:
            process = subprocess.Popen(args, env=env, stdout=stdout_sink, stderr=stderr)

        process.stderr_file = stderr

        # Our modified batch file writes a dirty output with more than just the pid - clean it to get in parity
        # with *nix operation here.
        if verbose:
            stdout, stderr = process.communicate()
            print_(stdout)
            print_(stderr)

        if common.is_win():
            self.__clean_win_pid()
            self._update_pid(process)
            print_("Started: {0} with pid: {1}".format(self.name, self.pid), file=sys.stderr, flush=True)
        elif update_pid:
            self._update_pid(process)

            if not self.is_running():
                raise NodeError("Error starting node %s" % self.name, process)

        # If wait_other_notice is a bool, we don't want to treat it as a
        # timeout. Other intlike types, though, we want to use.
        if common.is_intlike(wait_other_notice) and not isinstance(wait_other_notice, bool):
            for node, mark in marks:
                node.watch_log_for_alive(self, from_mark=mark, timeout=wait_other_notice)
        elif wait_other_notice:
            for node, mark in marks:
                node.watch_log_for_alive(self, from_mark=mark)

        # If wait_for_binary_proto is a bool, we don't want to treat it as a
        # timeout. Other intlike types, though, we want to use.
        if common.is_intlike(wait_for_binary_proto) and not isinstance(wait_for_binary_proto, bool):
            self.wait_for_binary_interface(from_mark=self.mark, timeout=wait_for_binary_proto)
        elif wait_for_binary_proto:
            self.wait_for_binary_interface(from_mark=self.mark)

        return process

    def stop(self, wait=True, wait_other_notice=False, signal_event=signal.SIGTERM, **kwargs):
        """
        Stop the node.
          - wait: if True (the default), wait for the Cassandra process to be
            really dead. Otherwise return after having sent the kill signal.
            stop() will wait up to wait_seconds, by default 127 seconds, for
            the Cassandra process to die. After this wait, it will throw an
            exception stating it couldn't stop the node.
          - wait_other_notice: return only when the other live nodes of the
            cluster have marked this node has dead.
          - signal_event: Signal event to send to Cassandra; default is to
            let Cassandra clean up and shut down properly (SIGTERM [15])
          - Optional:
             + gently: Let Cassandra clean up and shut down properly; unless
                       false perform a 'kill -9' which shuts down faster.
        """
        if self.is_running():
            if wait_other_notice:
                if not kwargs.get('other_nodes', None):
                    other_nodes = list(self.cluster.nodes.values())
                marks = [(node, node.mark_log()) for node in other_nodes if node.is_live() and node is not self]

            if common.is_win():
                # Just taskkill the instance, don't bother trying to shut it down gracefully.
                # Node recovery should prevent data loss from hard shutdown.
                # We have recurring issues with nodes not stopping / releasing files in the CI
                # environment so it makes more sense just to murder it hard since there's
                # really little downside.

                # We want the node to flush its data before shutdown as some tests rely on small writes being present.
                # The default Periodic sync at 10 ms may not have flushed data yet, causing tests to fail.
                # This is not a hard requirement, however, so we swallow any exceptions this may throw and kill anyway.
                if signal_event is signal.SIGTERM:
                    try:
                        self.flush()
                    except:
                        common.warning("Failed to flush node: {0} on shutdown.".format(self.name))
                        pass

                os.system("taskkill /F /PID " + str(self.pid))
                if self._find_pid_on_windows():
                    common.warning("Failed to terminate node: {0} with pid: {1}".format(self.name, self.pid))
            else:
                # Determine if the signal event should be updated to keep API compatibility
                if 'gently' in kwargs and kwargs['gently'] is False:
                    signal_event = signal.SIGKILL

                os.kill(self.pid, signal_event)

            if wait_other_notice:
                for node, mark in marks:
                    node.watch_log_for_death(self, from_mark=mark)
            else:
                time.sleep(.1)

            still_running = self.is_running()
            if still_running and wait:
                wait_seconds = kwargs.get('wait_seconds', 127)
                # The sum of 7 sleeps starting at 1 and doubling each time
                # is 2**7-1 (=127). So to sleep an arbitrary wait_seconds
                # we need the first sleep to be wait_seconds/(2**7-1).
                wait_time_sec = wait_seconds/(2**7-1.0)
                for i in xrange(0, 7):
                    # we'll double the wait time each try and cassandra should
                    # not take more than 1 minute to shutdown
                    time.sleep(wait_time_sec)
                    if not self.is_running():
                        return True
                    wait_time_sec = wait_time_sec * 2
                raise NodeError("Problem stopping node %s" % self.name)
            else:
                return True
        else:
            return False

    def wait_for_compactions(self, timeout=120):
        """
        Wait for all compactions to finish on this node.
        """
        pattern = re.compile("pending tasks: 0")
        start = time.time()
        while time.time() - start < timeout:
            output, err, rc = self.nodetool("compactionstats")
            if pattern.search(output):
                return
            time.sleep(1)
        raise TimeoutError("{} [{}] Compactions did not finish in {} seconds".format(time.strftime("%d %b %Y %H:%M:%S", time.gmtime()), self.name, timeout))

    def nodetool_process(self, cmd):
        env = self.get_env()
        if self.is_scylla():
            host = self.address()
        else:
            host = 'localhost'
        nodetool = self.get_tool('nodetool')
<<<<<<< HEAD
        args = [nodetool, '-h', 'localhost', '-p', str(self.jmx_port)]
        args += shlex.split(cmd)
=======
        args = [nodetool, '-h', host, '-p', str(self.jmx_port)]
        args += cmd.split()
        if capture_output:
            p = subprocess.Popen(args, env=env, stdout=subprocess.PIPE, stderr=subprocess.PIPE)
            stdout, stderr = p.communicate()
        else:
            p = subprocess.Popen(args, env=env)
            stdout, stderr = None, None
>>>>>>> d4f59c1b

        return subprocess.Popen(args, env=env, stdout=subprocess.PIPE, stderr=subprocess.PIPE, universal_newlines=True)

    def nodetool(self, cmd):
        p = self.nodetool_process(cmd)
        return handle_external_tool_process(p, ['nodetool', '-h', 'localhost', '-p', str(self.jmx_port)] + shlex.split(cmd))

    def dsetool(self, cmd):
        raise common.ArgumentError('Cassandra nodes do not support dsetool')

    def dse(self, dse_options=None):
        raise common.ArgumentError('Cassandra nodes do not support dse')

    def hadoop(self, hadoop_options=None):
        raise common.ArgumentError('Cassandra nodes do not support hadoop')

    def hive(self, hive_options=None):
        raise common.ArgumentError('Cassandra nodes do not support hive')

    def pig(self, pig_options=None):
        raise common.ArgumentError('Cassandra nodes do not support pig')

    def sqoop(self, sqoop_options=None):
        raise common.ArgumentError('Cassandra nodes do not support sqoop')

    def bulkload_process(self, options):
        loader_bin = common.join_bin(self.get_path(), 'bin', 'sstableloader')
        env = self.get_env()
        extension.append_to_client_env(self, env)
        # CASSANDRA-8358 switched from thrift to binary port
        host, port = self.network_interfaces['thrift'] if self.get_cassandra_version() < '2.2' else self.network_interfaces['binary']
        args = ['-d', host, '-p', str(port)]
        return subprocess.Popen([loader_bin] + args + options, env=env, stdout=subprocess.PIPE, stderr=subprocess.PIPE, stdin=subprocess.PIPE)

    def bulkload(self, options):
        p = self.bulkload_process(options=options)
        return handle_external_tool_process(p, ['sstable bulkload'] + options)

    def scrub_process(self, options):
        scrub_bin = self.get_tool('sstablescrub')
        env = self.get_env()
        return subprocess.Popen([scrub_bin] + options, env=env, stdout=subprocess.PIPE, stderr=subprocess.PIPE, stdin=subprocess.PIPE)

    def scrub(self, options):
        p = self.scrub_process(options=options)
        return handle_external_tool_process(p, ['sstablescrub'] + options)

    def verify_process(self, options):
        verify_bin = self.get_tool('sstableverify')
        env = self.get_env()
        return subprocess.Popen([verify_bin] + options, env=env, stdout=subprocess.PIPE, stderr=subprocess.PIPE, stdin=subprocess.PIPE)

    def verify(self, options):
        p = self.verify_process(options=options)
        return handle_external_tool_process(p, ['sstableverify'] + options)

    def run_cqlsh_process(self, cmds=None, cqlsh_options=None):
        if cqlsh_options is None:
            cqlsh_options = []
        cqlsh = self.get_tool('cqlsh')
        env = self.get_env()
        extension.append_to_client_env(self, env)
        if self.get_base_cassandra_version() >= 2.1:
            host, port = self.network_interfaces['binary']
        else:
            host, port = self.network_interfaces['thrift']
        args = []
        args += cqlsh_options
        extension.append_to_cqlsh_args(self, env, args)
        args += [host, str(port)]
        sys.stdout.flush()

        if cmds is None:
            if common.is_win():
                subprocess.Popen([cqlsh] + args, env=env, creationflags=subprocess.CREATE_NEW_CONSOLE)
            else:
                os.execve(cqlsh, [common.platform_binary('cqlsh')] + args, env)
        else:
            p = subprocess.Popen([cqlsh] + args, env=env, stdin=subprocess.PIPE, stderr=subprocess.PIPE,
                                 stdout=subprocess.PIPE, universal_newlines=True)

        if cmds is not None:
            for cmd in cmds.split(';'):
                cmd = cmd.strip()
                if cmd:
                    p.stdin.write(cmd + ';\n')
            p.stdin.write("quit;\n")

        return p

    def run_cqlsh(self, cmds=None, cqlsh_options=None):
        p = self.run_cqlsh_process(cmds, cqlsh_options)
        return handle_external_tool_process(p, ['cqlsh', cmds, cqlsh_options])

    def set_log_level(self, new_level, class_name=None):
        known_level = ['TRACE', 'DEBUG', 'INFO', 'WARN', 'ERROR', 'OFF']
        if new_level not in known_level:
            raise common.ArgumentError("Unknown log level %s (use one of %s)" % (new_level, " ".join(known_level)))

        if class_name:
            self.__classes_log_level[class_name] = new_level
        else:
            self.__global_log_level = new_level
        # loggers changed > 2.1
        if self.get_base_cassandra_version() < 2.1:
            self._update_log4j()
        else:
            self.__update_logback()
        return self

    #
    # Update log4j config: copy new log4j-server.properties into
    # ~/.ccm/name-of-cluster/nodeX/conf/log4j-server.properties
    #
    def update_log4j(self, new_log4j_config):
        cassandra_conf_dir = os.path.join(self.get_conf_dir(),
                                          'log4j-server.properties')
        common.copy_file(new_log4j_config, cassandra_conf_dir)

    #
    # Update logback config: copy new logback.xml into
    # ~/.ccm/name-of-cluster/nodeX/conf/logback.xml
    #
    def update_logback(self, new_logback_config):
        cassandra_conf_dir = os.path.join(self.get_conf_dir(),
                                          'logback.xml')
        common.copy_file(new_logback_config, cassandra_conf_dir)

    def update_startup_byteman_script(self, byteman_startup_script):
        """
        Update the byteman startup script, i.e., rule injected before the node starts.

        :param byteman_startup_script: the relative path to the script
        :raise common.LoadError: if the node does not have byteman installed
        """
        if self.byteman_port == '0':
            raise common.LoadError('Byteman is not installed')
        self.byteman_startup_script = byteman_startup_script
        self.import_config_files()

    def clear(self, clear_all=False, only_data=False):
        data_dirs = ['data{0}'.format(x) for x in xrange(0, self.cluster.data_dir_count)]
        data_dirs.append("commitlogs")
        if clear_all:
            data_dirs.extend(['saved_caches', 'logs'])
        for d in data_dirs:
            full_dir = os.path.join(self.get_path(), d)
            if only_data and d != "commitlogs":
                for dir in os.listdir(full_dir):
                    keyspace_dir = os.path.join(full_dir, dir)
                    if os.path.isdir(keyspace_dir) and dir != "system":
                        for f in os.listdir(keyspace_dir):
                            table_dir = os.path.join(keyspace_dir, f)
                            shutil.rmtree(table_dir)
                            os.mkdir(table_dir)
            else:
                common.rmdirs(full_dir)
                os.mkdir(full_dir)

        # Needed for any subdirs stored underneath a data directory.
        # Common for hints post CASSANDRA-6230
        for dir in self._get_directories():
            if not os.path.exists(dir):
                os.mkdir(dir)

    def run_sstable2json(self, out_file=None, keyspace=None, datafiles=None, column_families=None, keys=None, enumerate_keys=False):
        if out_file is None:
            out_file = sys.stdout
        sstable2json = self._find_cmd('sstabledump')
        env = self.get_env()
        sstablefiles = self.__gather_sstables(datafiles, keyspace, column_families)
        print_(sstablefiles)
        for sstablefile in sstablefiles:
            print_("-- {0} -----".format(os.path.basename(sstablefile)))
            args = [sstable2json, sstablefile]
            if enumerate_keys:
                args = args + ["-e"]
            if keys is not None:
                for key in keys:
                    args = args + ["-k", key]
            subprocess.call(args, env=env, stdout=out_file)
            print_("")

    def run_json2sstable(self, in_file, ks, cf, keyspace=None, datafiles=None, column_families=None, enumerate_keys=False):
        json2sstable = self._find_cmd('json2sstable')
        env = self.get_env()
        sstablefiles = self.__gather_sstables(datafiles, keyspace, column_families)

        for sstablefile in sstablefiles:
            in_file_name = os.path.abspath(in_file.name)
            args = [json2sstable, "-s", "-K", ks, "-c", cf, in_file_name, sstablefile]
            subprocess.call(args, env=env)

    def run_sstablesplit_process(self, datafiles=None, size=None, keyspace=None, column_families=None,
                                 no_snapshot=False, debug=False):
        sstablesplit = self._find_cmd('sstablesplit')
        env = self.get_env()
        sstablefiles = self.__gather_sstables(datafiles, keyspace, column_families)

        processes = []

        def do_split(f):
            print_("-- {0}-----".format(os.path.basename(f)))
            cmd = [sstablesplit]
            if size is not None:
                cmd += ['-s', str(size)]
            if no_snapshot:
                cmd.append('--no-snapshot')
            if debug:
                cmd.append('--debug')
            cmd.append(f)
            p = subprocess.Popen(cmd, cwd=os.path.join(self.get_install_dir(), 'resources', 'cassandra', 'bin'),
                                 env=env, stderr=subprocess.PIPE, stdout=subprocess.PIPE)
            processes.append(p)

        for sstablefile in sstablefiles:
            do_split(sstablefile)

        return processes

    def run_sstablesplit(self, datafiles=None, size=None, keyspace=None, column_families=None,
                         no_snapshot=False, debug=False):
        processes = self.run_sstablesplit_process(datafiles, size, keyspace, column_families, no_snapshot, debug)
        results = []

        for p in processes:
            results.append(handle_external_tool_process(p, "sstablesplit"))

        return results

    def run_sstablemetadata_process(self, datafiles=None, keyspace=None, column_families=None):
        cdir = self.get_install_dir()
        sstablemetadata = self._find_cmd('sstablemetadata')
        env = self.get_env()
        sstablefiles = self.__gather_sstables(datafiles=datafiles, keyspace=keyspace, columnfamilies=column_families)

        cmd = [sstablemetadata]
        cmd.extend(sstablefiles)

        return subprocess.Popen(cmd, stderr=subprocess.PIPE, stdout=subprocess.PIPE, env=env)

    def run_sstablemetadata(self, datafiles=None, keyspace=None, column_families=None):
        p = self.run_sstablemetadata_process(datafiles, keyspace, column_families)
        return handle_external_tool_process(p, "sstablemetadata on keyspace: {}, column_family: {}".format(keyspace, column_families))

    def run_sstabledump_process(self, datafiles=None, keyspace=None, column_families=None, keys=None, enumerate_keys=False, command=False):
        sstabledump = self._find_cmd('sstabledump')

        env = self.get_env()
        sstablefiles = self.__gather_sstables(datafiles=datafiles, keyspace=keyspace, columnfamilies=column_families)
        processes = []

        def do_dump(sstable):
            if command:
                print_("-- {0} -----".format(os.path.basename(sstable)))
            cmd = [sstabledump, sstable]
            if enumerate_keys:
                cmd.append('-e')
            if keys is not None:
                for key in keys:
                    cmd = cmd + ["-k", key]
            p = subprocess.Popen(cmd, stderr=subprocess.PIPE, stdout=subprocess.PIPE, env=env)
            if command:
                out, err, rc = handle_external_tool_process(p, "sstabledump")
                print_(out)
                print_('\n')
            else:
                processes.append(p)

        for sstable in sstablefiles:
            do_dump(sstable)

        return processes

    def run_sstabledump(self, datafiles=None, keyspace=None, column_families=None, keys=None, enumerate_keys=False, command=False):
        processes = self.run_sstabledump_process(datafiles, keyspace, column_families, keys, enumerate_keys, command)
        results = []

        for p in processes:
            results.append(handle_external_tool_process(p, "sstabledump"))

        return results

    def run_sstableexpiredblockers_process(self, keyspace=None, column_family=None):
        cdir = self.get_install_dir()
        sstableexpiredblockers = self._find_cmd('sstableexpiredblockers')
        env = self.get_env()
        cmd = [sstableexpiredblockers, keyspace, column_family]
        return subprocess.Popen(cmd, stderr=subprocess.PIPE, stdout=subprocess.PIPE, env=env)

    def run_sstableexpiredblockers(self, keyspace=None, column_family=None):
        p = self.run_sstableexpiredblockers_process(keyspace=keyspace, column_family=column_family)
        if p is not None:
            return handle_external_tool_process(p, ['sstableexpiredblockers', keyspace, column_family])
        else:
            return None, None, None

    def run_sstableupgrade_process(self, keyspace=None, column_family=None):
        cdir = self.get_install_dir()
        sstableupgrade = self.get_tool('sstableupgrade')
        env = self.get_env()
        cmd = [sstableupgrade, keyspace, column_family]
        p = subprocess.Popen(cmd, stderr=subprocess.PIPE, stdout=subprocess.PIPE, env=env)
        return p

    def run_sstableupgrade(self, keyspace=None, column_family=None):
        p = self.run_sstableupgrade_process(keyspace, column_family)
        if p is not None:
            return handle_external_tool_process(p, "sstableupgrade on {} : {}".format(keyspace, column_family))
        else:
            return None, None, None

    def get_sstablespath(self, datafiles=None, keyspace=None, tables=None, **kawrgs):
        sstablefiles = self.__gather_sstables(datafiles=datafiles, keyspace=keyspace, columnfamilies=tables)
        return sstablefiles

    def run_sstablerepairedset_process(self, set_repaired=True, datafiles=None, keyspace=None, column_families=None):
        cdir = self.get_install_dir()
        sstablerepairedset = self._find_cmd('sstablerepairedset')
        env = self.get_env()
        sstablefiles = self.__gather_sstables(datafiles, keyspace, column_families)
        processes = []

        for sstable in sstablefiles:
            if set_repaired:
                cmd = [sstablerepairedset, "--really-set", "--is-repaired", sstable]
            else:
                cmd = [sstablerepairedset, "--really-set", "--is-unrepaired", sstable]
            p = subprocess.Popen(cmd, env=env, stdout=subprocess.PIPE, stderr=subprocess.PIPE)
            processes.append(p)

        return processes

    def run_sstablerepairedset(self, set_repaired=True, datafiles=None, keyspace=None, column_families=None):
        processes = self.run_sstablerepairedset_process(set_repaired=set_repaired, datafiles=datafiles, keyspace=keyspace, column_families=column_families)
        results = []
        for p in processes:
            results.append(handle_external_tool_process(p, "sstablerepairedset on {} : {}".format(keyspace, column_families)))
        return results

    def run_sstablelevelreset_process(self, keyspace, cf):
        cdir = self.get_install_dir()
        sstablelevelreset = self._find_cmd('sstablelevelreset')
        env = self.get_env()

        cmd = [sstablelevelreset, "--really-reset", keyspace, cf]

        return subprocess.Popen(cmd, stderr=subprocess.PIPE, stdout=subprocess.PIPE, env=env)

    def run_sstablelevelreset(self, keyspace, cf):
        p = self.run_sstablelevelreset_process(keyspace, cf)
        return handle_external_tool_process(p, "sstablelevelreset on {} : {}".format(keyspace, cf))

    def run_sstableofflinerelevel_process(self, keyspace, cf, dry_run=False):
        cdir = self.get_install_dir()
        sstableofflinerelevel = self._find_cmd('sstableofflinerelevel')
        env = self.get_env()

        if dry_run:
            cmd = [sstableofflinerelevel, "--dry-run", keyspace, cf]
        else:
            cmd = [sstableofflinerelevel, keyspace, cf]

        return subprocess.Popen(cmd, stderr=subprocess.PIPE, stdout=subprocess.PIPE, env=env)

    def run_sstableofflinerelevel(self, keyspace, cf, dry_run=False):
        p = self.run_sstableofflinerelevel_process(keyspace, cf, dry_run=dry_run)
        return handle_external_tool_process(p, "sstableoflinerelevel on {} : {}".format(keyspace, cf))

    def run_sstableverify_process(self, keyspace, cf, options=None):
        cdir = self.get_install_dir()
        sstableverify = common.join_bin(cdir, 'bin', 'sstableverify')
        env = self.get_env()

        cmd = [sstableverify, keyspace, cf]
        if options is not None:
            cmd[1:1] = options

        return subprocess.Popen(cmd, stderr=subprocess.PIPE, stdout=subprocess.PIPE, env=env)

    def run_sstableverify(self, keyspace, cf, options=None):
        p = self.run_sstableverify_process(keyspace, cf, options=options)
        return handle_external_tool_process(p, "sstableverify on {} : {} with options: {}".format(keyspace, cf, options))

    def _find_cmd(self, cmd):
        """
        Locates command under cassandra root and fixes permissions if needed
        """
        cdir = self.get_install_cassandra_root()
        if self.get_base_cassandra_version() >= 2.1:
            fcmd = common.join_bin(cdir, os.path.join('tools', 'bin'), cmd)
        else:
            fcmd = common.join_bin(cdir, 'bin', cmd)
        try:
            if os.path.exists(fcmd):
                os.chmod(fcmd, stat.S_IRUSR | stat.S_IWUSR | stat.S_IXUSR | stat.S_IRGRP | stat.S_IXGRP | stat.S_IROTH | stat.S_IXOTH)
        except:
            common.warning("Couldn't change permissions to use {0}.".format(cmd))
            common.warning("If it didn't work, you will have to do so manually.")
        return fcmd

    def has_cmd(self, cmd):
        """
        Indicates if specified command can be found under cassandra root
        """
        return os.path.exists(self._find_cmd(cmd))

    def list_keyspaces(self):
        keyspaces = os.listdir(os.path.join(self.get_path(), 'data0'))
        keyspaces.remove('system')
        keyspaces.remove('system_schema')
        return keyspaces

    def get_sstables_per_data_directory(self, keyspace, column_family):
        keyspace_dirs = [os.path.join(self.get_path(), "data{0}".format(x), keyspace) for x in xrange(0, self.cluster.data_dir_count)]
        cf_glob = '*'
        if column_family:
            # account for changes in data dir layout from CASSANDRA-5202
            if self.get_base_cassandra_version() < 2.1:
                cf_glob = column_family
            else:
                cf_glob = column_family + '-*'
        for keyspace_dir in keyspace_dirs:
            if not os.path.exists(keyspace_dir):
                raise common.ArgumentError("Unknown keyspace {0}".format(keyspace))

        # data directory layout is changed from 1.1
        if self.get_base_cassandra_version() < 1.1:
            files = [glob.glob(os.path.join(keyspace_dir, "{0}*-Data.db".format(column_family))) for keyspace_dir in keyspace_dirs]
        elif self.get_base_cassandra_version() < 2.2:
            files = [glob.glob(os.path.join(keyspace_dir, cf_glob, "%s-%s*-Data.db" % (keyspace, column_family))) for keyspace_dir in keyspace_dirs]
        else:
            files = [glob.glob(os.path.join(keyspace_dir, cf_glob, "*-Data.db")) for keyspace_dir in keyspace_dirs]

        for d in files:
            for f in d:
                if os.path.exists(f.replace('Data.db', 'Compacted')):
                    files.remove(f)
        return files

    def get_sstables(self, keyspace, column_family):
        return [f for sublist in self.get_sstables_per_data_directory(keyspace, column_family) for f in sublist]

    def get_sstables_via_sstableutil(self, keyspace, table, sstabletype='all', oplogs=False, cleanup=False, match='-Data.db'):
        env = common.make_cassandra_env(self.get_install_cassandra_root(), self.get_node_cassandra_root())
        tool_bin = self.get_tool('sstableutil')

        args = [tool_bin, '--type', sstabletype]

        if oplogs:
            args.extend(['--oplog'])
        if cleanup:
            args.extend(['--cleanup'])

        args.extend([keyspace, table])

        p = subprocess.Popen(args, env=env, stdout=subprocess.PIPE, stderr=subprocess.PIPE)

        stdout, stderr = p.communicate()

        if p.returncode != 0:
            common.error("""Error invoking sstableutil; returned {code}; args={args}; env={env}
            stdout:
            {stdout}
            stderr:
            {stderr}
            """.format(code=p.returncode, args=args, env=env, stdout=stdout, stderr=stderr))
            raise Exception("Error invoking sstableutil; returned {code}".format(code=p.returncode))

        return sorted(filter(lambda s: match in s, stdout.splitlines()))

    def stress_process(self, stress_options=None, whitelist=False):
        if stress_options is None:
            stress_options = []
        else:
            stress_options = stress_options[:]

        stress = common.get_stress_bin(self.get_install_dir())

        # handle cassandra-stress >= 3.11 parameters
        has_limit = any(['limit=' in o for o in stress_options])
        has_throttle = any(['throttle=' in o for o in stress_options])
        if has_limit or has_throttle:
            args = [stress, 'version']
            p = subprocess.Popen(args, cwd=common.parse_path(stress),
                                 stdout=subprocess.PIPE, stderr=subprocess.PIPE)
            stdout, stderr = p.communicate()

            if p.returncode == 1 and has_throttle:
                # cassandra-stress doesn't version command
                stress_options = [o.replace('throttle=', 'limit=') for o in stress_options]
            elif p.returncode == 0 and has_limit:
                # cassandra-stress has version command
                stress_options = [o.replace('limit=', 'throttle=') for o in stress_options]

        if self.cluster.cassandra_version() < '2.1':
            stress_options.append('-d')
            stress_options.append(self.address())
        else:
            stress_options.append('-node')
            if whitelist:
                stress_options.append("whitelist")
            stress_options.append(self.address())
            # specify used jmx port if not already set
            if not [opt for opt in stress_options if opt.startswith('jmx=')]:
                stress_options.extend(['-port', 'jmx=' + self.jmx_port])
        args = [stress] + stress_options
        try:
            p = subprocess.Popen(args, cwd=common.parse_path(stress),
                                 stdout=subprocess.PIPE, stderr=subprocess.PIPE)
            return p
        except KeyboardInterrupt:
            pass

    def stress(self, stress_options=None, whitelist=False):
        p = self.stress_process(stress_options=stress_options, whitelist=whitelist)
        try:
            return handle_external_tool_process(p, ['stress'] + stress_options)
        except KeyboardInterrupt:
            pass

    @staticmethod
    def _set_stress_val(key, val, res):
        # Set locale to the user's default value (usually specified in the LANG)
        locale.setlocale(locale.LC_NUMERIC, '')
        if "[" in val:
            p = re.compile('^\s*([\d\.\,]+\d?)\s*\[.*')
            m = p.match(val)
            if m:
                res[key] = locale.atof(m.group(1))
            p = re.compile('^.*READ:\s*([\d\.\,]+\d?)[^\d].*')
            m = p.match(val)
            if m:
                res[key + ":read"] = locale.atof(m.group(1))
            p = re.compile('.*WRITE:\s*([\d\.\,]+\d?)[^\d].*')
            m = p.match(val)
            if m:
                res[key + ":write"] = locale.atof(m.group(1))
        else:
            try:
                res[key] = locale.atof(val)
            except ValueError:
                res[key] = val

    def stress_object(self, stress_options=[], ignore_errors = False, **kwargs):
        out, err = self.stress(stress_options, True, **kwargs)
        if not ignore_errors and err != "" and not err.startswith("Failed to connect over JMX; not collecting these stats") and not err.startswith("Picked up JAVA_TOOL_OPTIONS"):
            return err
        p = re.compile('^\s*([^:]+)\s*:\s*(\S.*)\s*$')
        res = {}
        start = False
        for line in [s.strip() for s in out.splitlines()]:
            if start:
                m = p.match(line)
                if m:
                    Node._set_stress_val(m.group(1).strip().lower(), m.group(2).strip(), res)
            else:
                if line == 'Results:':
                    start = True
        return res

    def shuffle(self, cmd):
        cdir = self.get_install_dir()
        shuffle = common.join_bin(cdir, 'bin', 'cassandra-shuffle')
        host = self.address()
        args = [shuffle, '-h', host, '-p', str(self.jmx_port)] + [cmd]
        try:
            subprocess.call(args)
        except KeyboardInterrupt:
            pass

    def data_size(self, live_data=None):
        """Uses `nodetool info` to get the size of a node's data in KB."""
        if live_data is not None:
            warnings.warn("The 'live_data' keyword argument is deprecated.",
                          DeprecationWarning)
        output = self.nodetool('info')[0]
        return _get_load_from_info_output(output)

    def row_cache_entries(self):
        """Uses `nodetool info` to get the node row cache entry count."""
        info = self.nodetool('info', capture_output=True)[0]
        return _get_row_cache_entries_from_info_output(info)

    def flush(self, options=None):
        if options is None:
            options = []
        args = ["flush"] + options
        cmd = ' '.join(args)
        self.nodetool(cmd)

    def compact(self, options=None):
        if options is None:
            options = []
        args = ["compact"] + options
        cmd = ' '.join(args)
        self.nodetool(cmd)

    def drain(self, block_on_log=False):
        mark = self.mark_log()
        self.nodetool("drain")
        if block_on_log:
            self.watch_log_for("DRAINED", from_mark=mark)

    def repair(self, options=None):
        if options is None:
            options = []
        args = ["repair"] + options
        cmd = ' '.join(args)
        return self.nodetool(cmd)

    def move(self, new_token):
        self.nodetool("move " + str(new_token))

    def cleanup(self, options=None):
        if options is None:
            options = []
        args = ["cleanup"] + options
        cmd = ' '.join(args)
        self.nodetool(cmd)

    def decommission(self, force=False):
        cmd = 'decommission'
        if force:
            cmd += " --force"
        self.nodetool(cmd)
        self.status = Status.DECOMMISSIONED
        self._update_config()

    def hostid(self):
        info = self.nodetool('info', capture_output=True)[0]
        id_lines = [s for s in info.split('\n')
                    if s.startswith('ID')]
        if not len(id_lines) == 1:
            msg = ('Expected output from `nodetool info` to contain exactly 1 '
                   'line starting with "ID". Found:\n') + info
            raise RuntimeError(msg)
        id_line = id_lines[0].replace(":", "").split()
        return id_line[1]

    def removeToken(self, token):
        self.nodetool("removeToken " + str(token))

    def removenode(self, hid):
        self.nodetool("removenode " + str(hid))

    def import_config_files(self):
        self._update_config()
        self.copy_config_files()
        self._update_yaml()
        # loggers changed > 2.1
        if self.get_base_cassandra_version() < 2.1:
            self._update_log4j()
        else:
            self.__update_logback()
        self.__update_envfile()

    def import_dse_config_files(self):
        raise common.ArgumentError('Cannot import DSE configuration files on a Cassandra node')

    def copy_config_files(self):
        conf_dir = os.path.join(self.get_install_dir(), 'conf')
        for name in os.listdir(conf_dir):
            filename = os.path.join(conf_dir, name)
            if os.path.isfile(filename):
                shutil.copy(filename, self.get_conf_dir())

    def import_bin_files(self):
        bin_dir = os.path.join(self.get_install_dir(), 'bin')
        for name in os.listdir(bin_dir):
            filename = os.path.join(bin_dir, name)
            if os.path.isfile(filename):
                shutil.copy(filename, self.get_bin_dir())
                common.add_exec_permission(bin_dir, name)

    def __clean_bat(self):
        # While the Windows specific changes to the batch files to get them to run are
        # fairly extensive and thus pretty brittle, all the changes are very unique to
        # the needs of ccm and shouldn't be pushed into the main repo.

        # Change the nodes to separate jmx ports
        bin_dir = os.path.join(self.get_path(), 'bin')
        jmx_port_pattern = "-Dcom.sun.management.jmxremote.port="
        bat_file = os.path.join(bin_dir, "cassandra.bat")
        common.replace_in_file(bat_file, jmx_port_pattern, " " + jmx_port_pattern + self.jmx_port + "^")

        # Split binaries from conf
        home_pattern = "if NOT DEFINED CASSANDRA_HOME set CASSANDRA_HOME=%CD%"
        common.replace_in_file(bat_file, home_pattern, "set CASSANDRA_HOME=" + self.get_install_dir())

        classpath_pattern = "set CLASSPATH=\\\"%CASSANDRA_HOME%\\\\conf\\\""
        common.replace_in_file(bat_file, classpath_pattern, "set CCM_DIR=\"" + self.get_path() + "\"\nset CLASSPATH=\"%CCM_DIR%\\conf\"")

        # escape the double quotes in name of the lib files in the classpath
        jar_file_pattern = "do call :append \"%%i\""
        for_statement = "for %%i in (\"%CASSANDRA_HOME%\lib\*.jar\")"
        common.replace_in_file(bat_file, jar_file_pattern, for_statement + " do call :append \\\"%%i\\\"")

        # escape double quotes in java agent path
        class_dir_pattern = "-javaagent:"
        common.replace_in_file(bat_file, class_dir_pattern, " -javaagent:\\\"%CASSANDRA_HOME%\\lib\\jamm-0.2.5.jar\\\"^")

        # escape the double quotes in name of the class directories
        class_dir_pattern = "set CASSANDRA_CLASSPATH="
        main_classes = "\\\"%CASSANDRA_HOME%\\build\\classes\\main\\\";"
        thrift_classes = "\\\"%CASSANDRA_HOME%\\build\\classes\\thrift\\\""
        common.replace_in_file(bat_file, class_dir_pattern, "set CASSANDRA_CLASSPATH=%CLASSPATH%;" +
                               main_classes + thrift_classes)

        # background the server process and grab the pid
        run_text = "\\\"%JAVA_HOME%\\bin\\java\\\" %JAVA_OPTS% %CASSANDRA_PARAMS% -cp %CASSANDRA_CLASSPATH% \\\"%CASSANDRA_MAIN%\\\""
        run_pattern = ".*-cp.*"
        common.replace_in_file(bat_file, run_pattern, "wmic process call create \"" + run_text + "\" > \"" +
                               self.get_path() + "/dirty_pid.tmp\"\n")

        # On Windows, remove the VerifyPorts check from cassandra.ps1
        if self.cluster.version() >= '2.1':
            common.replace_in_file(os.path.join(self.get_path(), 'bin', 'cassandra.ps1'), '        VerifyPortsAreAvailable', '')

        # Specifically call the .ps1 file in our node's folder
        common.replace_in_file(bat_file, 'powershell /file .*', 'powershell /file "' + os.path.join(self.get_path(), 'bin', 'cassandra.ps1" %*'))

    def _save(self):
        self._update_yaml()
        # loggers changed > 2.1
        if self.get_base_cassandra_version() < 2.1:
            self._update_log4j()
        else:
            self.__update_logback()
        self.__update_envfile()
        self._update_config()

    def _update_config(self):
        dir_name = self.get_path()
        if not os.path.exists(dir_name):
            os.mkdir(dir_name)
            for dir in self._get_directories():
                os.mkdir(dir)

        filename = os.path.join(dir_name, 'node.conf')
        values = {
            'name': self.name,
            'status': self.status,
            'auto_bootstrap': self.auto_bootstrap,
            'interfaces': self.network_interfaces,
            'jmx_port': self.jmx_port,
            'config_options': self.__config_options,
            'dse_config_options': self._dse_config_options,
            'environment_variables': self.__environment_variables,
            'cassandra_version': str(self.get_cassandra_version())
        }
        if self.pid:
            values['pid'] = self.pid
        if self.initial_token:
            values['initial_token'] = self.initial_token
        if self.__install_dir is not None:
            values['install_dir'] = self.__install_dir
        if self.remote_debug_port:
            values['remote_debug_port'] = self.remote_debug_port
        if self.byteman_port:
            values['byteman_port'] = self.byteman_port
        if self.data_center:
            values['data_center'] = self.data_center
        if self.workloads is not None:
            values['workloads'] = self.workloads
        with open(filename, 'w') as f:
            yaml.safe_dump(values, f)

    def _update_yaml(self):
        conf_file = os.path.join(self.get_conf_dir(), common.CASSANDRA_CONF)
        with open(conf_file, 'r') as f:
            data = yaml.safe_load(f)

        with open(conf_file, 'r') as f:
            yaml_text = f.read()

        data['cluster_name'] = self.cluster.name
        data['auto_bootstrap'] = self.auto_bootstrap
        data['initial_token'] = self.initial_token
        if not self.cluster.use_vnodes and self.get_base_cassandra_version() >= 1.2:
            data['num_tokens'] = 1
        if 'seeds' in data:
            # cassandra 0.7
            data['seeds'] = self.cluster.get_seeds()
        else:
            # cassandra 0.8
            data['seed_provider'][0]['parameters'][0]['seeds'] = ','.join(self.cluster.get_seeds())
        data['listen_address'], data['storage_port'] = self.network_interfaces['storage']
        if self.network_interfaces['thrift'] is not None and self.get_base_cassandra_version() < 4:
            data['rpc_address'], data['rpc_port'] = self.network_interfaces['thrift']
        if self.network_interfaces['binary'] is not None and self.get_base_cassandra_version() >= 1.2:
            data['rpc_address'], data['native_transport_port'] = self.network_interfaces['binary']

        data['data_file_directories'] = [os.path.join(self.get_path(), 'data{0}'.format(x)) for x in xrange(0, self.cluster.data_dir_count)]
        data['commitlog_directory'] = os.path.join(self.get_path(), 'commitlogs')
        data['saved_caches_directory'] = os.path.join(self.get_path(), 'saved_caches')

        if self.get_cassandra_version() > '3.0' and 'hints_directory' in yaml_text:
            data['hints_directory'] = os.path.join(self.get_path(), 'hints')

        if self.get_cassandra_version() >= '3.8':
            data['cdc_raw_directory'] = os.path.join(self.get_path(), 'cdc_raw')

        if self.cluster.partitioner:
            data['partitioner'] = self.cluster.partitioner

        # Get a map of combined cluster and node configuration with the node
        # configuration taking precedence.
        full_options = common.merge_configuration(
            self.cluster._config_options,
            self.__config_options, delete_empty=False)

        # Merge options with original yaml data.
        data = common.merge_configuration(data, full_options)

        with open(conf_file, 'w') as f:
            yaml.safe_dump(data, f, default_flow_style=False)

    def _update_log4j(self):
        append_pattern = 'log4j.appender.R.File='
        conf_file = os.path.join(self.get_conf_dir(), common.LOG4J_CONF)
        log_file = os.path.join(self.get_path(), 'logs', 'system.log')
        # log4j isn't partial to Windows \.  I can't imagine why not.
        if common.is_win():
            log_file = re.sub("\\\\", "/", log_file)
        common.replace_in_file(conf_file, append_pattern, append_pattern + log_file)

        # Setting the right log level

        # Replace the global log level
        if self.__global_log_level is not None:
            append_pattern = 'log4j.rootLogger='
            common.replace_in_file(conf_file, append_pattern, append_pattern + self.__global_log_level + ',stdout,R')

        # Class specific log levels
        for class_name in self.__classes_log_level:
            logger_pattern = 'log4j.logger'
            full_logger_pattern = logger_pattern + '.' + class_name + '='
            common.replace_or_add_into_file_tail(conf_file, full_logger_pattern, full_logger_pattern + self.__classes_log_level[class_name])

    def __update_logback(self):
        conf_file = os.path.join(self.get_conf_dir(), common.LOGBACK_CONF)

        self.__update_logback_loglevel(conf_file)

        tools_conf_file = os.path.join(self.get_conf_dir(), common.LOGBACK_TOOLS_CONF)
        self.__update_logback_loglevel(tools_conf_file)

    def __update_logback_loglevel(self, conf_file):
        # Setting the right log level - 2.2.2 introduced new debug log
        if self.get_cassandra_version() >= '2.2.2' and self.__global_log_level:
            if self.__global_log_level in ['DEBUG', 'TRACE']:
                root_log_level = self.__global_log_level
                cassandra_log_level = self.__global_log_level
            elif self.__global_log_level == 'INFO':
                root_log_level = self.__global_log_level
                cassandra_log_level = 'DEBUG'
            elif self.__global_log_level in ['WARN', 'ERROR']:
                root_log_level = 'INFO'
                cassandra_log_level = 'DEBUG'
                system_log_filter_pattern = '<level>.*</level>'
                common.replace_in_file(conf_file, system_log_filter_pattern, '      <level>' + self.__global_log_level + '</level>')
            elif self.__global_log_level == 'OFF':
                root_log_level = self.__global_log_level
                cassandra_log_level = self.__global_log_level

            cassandra_append_pattern = '<logger name="org.apache.cassandra" level=".*"/>'
            common.replace_in_file(conf_file, cassandra_append_pattern, '  <logger name="org.apache.cassandra" level="' + cassandra_log_level + '"/>')
        else:
            root_log_level = self.__global_log_level

        # Replace the global log level and org.apache.cassandra log level
        if self.__global_log_level is not None:
            root_append_pattern = '<root level=".*">'
            common.replace_in_file(conf_file, root_append_pattern, '<root level="' + root_log_level + '">')

        # Class specific log levels
        for class_name in self.__classes_log_level:
            logger_pattern = '\t<logger name="'
            full_logger_pattern = logger_pattern + class_name + '" level=".*"/>'
            common.replace_or_add_into_file_tail(conf_file, full_logger_pattern, logger_pattern + class_name + '" level="' + self.__classes_log_level[class_name] + '"/>')

    def __update_envfile(self):
        agentlib_setting = '-agentlib:jdwp=transport=dt_socket,server=y,suspend=n,address={}'.format(str(self.remote_debug_port))
        remote_debug_options = agentlib_setting
        # The cassandra-env.ps1 file has been introduced in 2.1
        if common.is_modern_windows_install(self.get_base_cassandra_version()):
            conf_file = os.path.join(self.get_conf_dir(), common.CASSANDRA_WIN_ENV)
            jmx_port_pattern = '^\s+\$JMX_PORT='
            jmx_port_setting = '    $JMX_PORT="' + self.jmx_port + '"'
            if self.get_cassandra_version() < '3.2':
                remote_debug_options = '    $env:JVM_OPTS="$env:JVM_OPTS {}"'.format(agentlib_setting)
        else:
            conf_file = os.path.join(self.get_conf_dir(), common.CASSANDRA_ENV)
            jmx_port_pattern = 'JMX_PORT='
            jmx_port_setting = 'JMX_PORT="' + self.jmx_port + '"'
            if self.get_cassandra_version() < '3.2':
                remote_debug_options = 'JVM_OPTS="$JVM_OPTS {}"'.format(agentlib_setting)

        common.replace_in_file(conf_file, jmx_port_pattern, jmx_port_setting)

        if common.is_modern_windows_install(common.get_version_from_build(node_path=self.get_path())):
            dst = os.path.join(self.get_conf_dir(), common.CASSANDRA_WIN_ENV)
            replacements = [
                ('env:CASSANDRA_HOME =', '        $env:CASSANDRA_HOME="%s"' % self.get_install_dir()),
                ('env:CASSANDRA_CONF =', '    $env:CCM_DIR="' + self.get_path() + '\\conf"\n    $env:CASSANDRA_CONF="$env:CCM_DIR"'),
                ('cp = ".*?env:CASSANDRA_HOME.conf', '    $cp = """$env:CASSANDRA_CONF"""')
            ]
            common.replaces_in_file(dst, replacements)

        if self.remote_debug_port != '0':
            remote_debug_port_pattern = '((-Xrunjdwp:)|(-agentlib:jdwp=))transport=dt_socket,server=y,suspend=n,address='
            if self.get_cassandra_version() < '3.2':
                common.replace_in_file(conf_file, remote_debug_port_pattern, remote_debug_options)
            else:
                for f in glob.glob(os.path.join(self.get_conf_dir(), common.JVM_OPTS_PATTERN)):
                    if os.path.isfile(f):
                        common.replace_in_file(f, remote_debug_port_pattern, remote_debug_options)

        if self.byteman_port != '0':
            byteman_jar = glob.glob(os.path.join(self.get_install_dir(), 'build', 'lib', 'jars', 'byteman-[0-9]*.jar'))[0]
            agent_string = "-javaagent:{}=listener:true,boot:{},port:{}".format(byteman_jar, byteman_jar, str(self.byteman_port))
            if self.byteman_startup_script is not None:
                agent_string = agent_string + ",script:{}".format(self.byteman_startup_script)
            if common.is_modern_windows_install(self.get_base_cassandra_version()):
                with open(conf_file, "r+") as conf_rewrite:
                    conf_lines = conf_rewrite.readlines()
                    # Remove trailing brace, will be replaced
                    conf_lines = conf_lines[:-1]
                    conf_lines.append("    $env:JVM_OPTS=\"$env:JVM_OPTS {}\"\n}}\n".format(agent_string))
                    conf_rewrite.seek(0)
                    conf_rewrite.truncate()
                    conf_rewrite.writelines(conf_lines)
            else:
                common.replaces_or_add_into_file_tail(conf_file, [('.*byteman.*', "JVM_OPTS=\"$JVM_OPTS {}\"".format(agent_string))], add_config_close=False)

        if self.get_cassandra_version() < '2.0.1':
            common.replace_in_file(conf_file, "-Xss", '    JVM_OPTS="$JVM_OPTS -Xss228k"')

        # gc.log was turned on by default in 2.2.5/3.0.3/3.3
        if self.get_cassandra_version() >= '2.2.5':
            gc_log_pattern = "-Xloggc"
            gc_log_path = os.path.join(self.get_path(), 'logs', 'gc.log')
            if common.is_win():
                gc_log_setting = '    $env:JVM_OPTS="$env:JVM_OPTS -Xloggc:{}"'.format(gc_log_path)
            else:
                gc_log_setting = 'JVM_OPTS="$JVM_OPTS -Xloggc:{}"'.format(gc_log_path)

            common.replace_in_file(conf_file, gc_log_pattern, gc_log_setting)

            # Java 9
            gc_log_pattern = "-Xlog[:]gc=info"
            if common.is_win():
                gc_log_setting = '    $env:JVM_OPTS="$env:JVM_OPTS -Xlog:gc=info,heap=trace,age=debug,safepoint=info,promotion=trace:file={}:time,uptime,pid,tid,level:filecount=10,filesize=10240"'.format(gc_log_path)
            else:
                gc_log_setting = 'JVM_OPTS="$JVM_OPTS -Xlog:gc=info,heap=trace,age=debug,safepoint=info,promotion=trace:file={}:time,uptime,pid,tid,level:filecount=10,filesize=10240"'.format(gc_log_path)

            common.replace_in_file(conf_file, gc_log_pattern, gc_log_setting)

        for itf in list(self.network_interfaces.values()):
            if itf is not None and common.interface_is_ipv6(itf):
                if self.get_cassandra_version() < '3.2':
                    if common.is_win():
                        common.replace_in_file(conf_file,
                                               '-Djava.net.preferIPv4Stack=true',
                                               '\t$env:JVM_OPTS="$env:JVM_OPTS -Djava.net.preferIPv4Stack=false -Djava.net.preferIPv6Addresses=true"')
                    else:
                        common.replace_in_file(conf_file,
                                               '-Djava.net.preferIPv4Stack=true',
                                               'JVM_OPTS="$JVM_OPTS -Djava.net.preferIPv4Stack=false -Djava.net.preferIPv6Addresses=true"')
                    break
                else:
                    for f in glob.glob(os.path.join(self.get_conf_dir(), common.JVM_OPTS_PATTERN)):
                        if os.path.isfile(f):
                            common.replace_in_file(f, '-Djava.net.preferIPv4Stack=true', '')
                    break

    def __update_status(self):
        if self.pid is None:
            if self.status == Status.UP or self.status == Status.DECOMMISSIONED:
                self.status = Status.DOWN
            return

        old_status = self.status

        # os.kill on windows doesn't allow us to ping a process
        if common.is_win():
            self.__update_status_win()
        else:
            try:
                os.kill(self.pid, 0)
                proc = psutil.Process(self.pid)
                if proc.status() == psutil.STATUS_ZOMBIE:
                    time.sleep(2)
                    raise OSError(errno.ESRCH, "process was zombie, ignoring")
            except OSError as err:
                if err.errno == errno.ESRCH:
                    # not running
                    if self.status == Status.UP or self.status == Status.DECOMMISSIONED:
                        self.status = Status.DOWN
                elif err.errno == errno.EPERM:
                    # no permission to signal this process
                    if self.status == Status.UP or self.status == Status.DECOMMISSIONED:
                        self.status = Status.DOWN
                else:
                    # some other error
                    raise err
            except psutil.NoSuchProcess as err:
                if self.status == Status.UP or self.status == Status.DECOMMISSIONED:
                    self.status = Status.DOWN
            else:
                if self.status == Status.DOWN or self.status == Status.UNINITIALIZED:
                    self.status = Status.UP

        if not old_status == self.status:
            if old_status == Status.UP and self.status == Status.DOWN:
                self.pid = None
            self._update_config()

    def __update_status_win(self):
        if self._find_pid_on_windows():
            if self.status == Status.DOWN or self.status == Status.UNINITIALIZED:
                self.status = Status.UP
        else:
            self.status = Status.DOWN

    def _find_pid_on_windows(self):
        found = False
        try:
            import psutil
            found = psutil.pid_exists(self.pid)
        except ImportError:
            common.warning("psutil not installed. Pid tracking functionality will suffer. See README for details.")
            cmd = 'tasklist /fi "PID eq ' + str(self.pid) + '"'
            proc = subprocess.Popen(cmd, shell=True, stdout=subprocess.PIPE)

            for line in proc.stdout:
                if re.match("Image", str(line)):
                    found = True
        return found

    def _get_directories(self):
        dirs = []
        for i in ['commitlogs', 'saved_caches', 'logs', 'conf', 'bin', 'hints']:
            dirs.append(os.path.join(self.get_path(), i))
        for x in xrange(0, self.cluster.data_dir_count):
            dirs.append(os.path.join(self.get_path(), 'data{0}'.format(x)))
        return dirs

    def __get_status_string(self):
        if self.status == Status.UNINITIALIZED:
            return "{} ({})".format(Status.DOWN, "Not initialized")
        else:
            return self.status

    def __clean_win_pid(self):
        start = common.now_ms()
        if self.get_base_cassandra_version() >= 2.1:
            # Spin for up to 15s waiting for .bat to write the pid file
            pidfile = self.get_path() + "/cassandra.pid"
            while (not os.path.isfile(pidfile)):
                now = common.now_ms()
                if (now - start > 15000):
                    raise Exception('Timed out waiting for pid file.')
                else:
                    time.sleep(.001)
            # Spin for up to 10s waiting for .bat to fill the pid file
            start = common.now_ms()
            while (os.stat(pidfile).st_size == 0):
                now = common.now_ms()
                if (now - start > 10000):
                    raise Exception('Timed out waiting for pid file to be filled.')
                else:
                    time.sleep(.001)
        else:
            try:
                # Spin for 500ms waiting for .bat to write the dirty_pid file
                while (not os.path.isfile(self.get_path() + "/dirty_pid.tmp")):
                    now = common.now_ms()
                    if (now - start > 500):
                        raise Exception('Timed out waiting for dirty_pid file.')
                    else:
                        time.sleep(.001)

                with open(self.get_path() + "/dirty_pid.tmp", 'r') as f:
                    found = False
                    process_regex = re.compile('ProcessId')

                    readStart = common.now_ms()
                    readEnd = common.now_ms()
                    while (found is False and readEnd - readStart < 500):
                        line = f.read()
                        if (line):
                            m = process_regex.search(line)
                            if (m):
                                found = True
                                linesub = line.split('=')
                                pidchunk = linesub[1].split(';')
                                win_pid = pidchunk[0].lstrip()
                                with open(self.get_path() + "/cassandra.pid", 'w') as pidfile:
                                    found = True
                                    pidfile.write(win_pid)
                        else:
                            time.sleep(.001)
                        readEnd = common.now_ms()
                    if not found:
                        raise Exception('Node: %s  Failed to find pid in ' +
                                        self.get_path() +
                                        '/dirty_pid.tmp. Manually kill it and check logs - ccm will be out of sync.')
            except Exception as e:
                common.error("Problem starting " + self.name + " (" + str(e) + ")")
                raise Exception('Error while parsing <node>/dirty_pid.tmp in path: ' + self.get_path())

    def _delete_old_pid(self):
        pidfile = os.path.join(self.get_path(), 'cassandra.pid')
        if os.path.isfile(pidfile):
            os.remove(pidfile)

    def _update_pid(self, process):
        pidfile = os.path.join(self.get_path(), 'cassandra.pid')

        start = time.time()
        while not (os.path.isfile(pidfile) and os.stat(pidfile).st_size > 0):
            if (time.time() - start > 30.0):
                common.error("Timed out waiting for pidfile to be filled (current time is {})".format(datetime.now()))
                break
            else:
                time.sleep(0.1)

        try:
            with open(pidfile, 'rb') as f:
                if common.is_modern_windows_install(self.get_base_cassandra_version()):
                    self.pid = int(f.readline().strip().decode('utf-16').strip())
                else:
                    self.pid = int(f.readline().strip())
                self.all_pids.append(self.pid)
        except IOError as e:
            raise NodeError('Problem starting node %s due to %s' % (self.name, e), process)
        self.__update_status()

    def __gather_sstables(self, datafiles=None, keyspace=None, columnfamilies=None):
        files = []
        if keyspace is None:
            for k in self.list_keyspaces():
                files = files + self.get_sstables(k, "")
        elif datafiles is None:
            if columnfamilies is None:
                files = files + self.get_sstables(keyspace, "")
            else:
                for cf in columnfamilies:
                    files = files + self.get_sstables(keyspace, cf)
        else:
            if not columnfamilies or len(columnfamilies) > 1:
                raise common.ArgumentError("Exactly one column family must be specified with datafiles")

            for x in xrange(0, self.cluster.data_dir_count):
                cf_dir = os.path.join(os.path.realpath(self.get_path()), 'data{0}'.format(x), keyspace, columnfamilies[0])

                sstables = set()
                for datafile in datafiles:
                    if not os.path.isabs(datafile):
                        datafile = os.path.join(os.getcwd(), datafile)

                    if not datafile.startswith(cf_dir + '-') and not datafile.startswith(cf_dir + os.sep):
                        raise NodeError("File doesn't appear to belong to the specified keyspace and column familily: " + datafile)

                    sstable = _sstable_regexp.match(os.path.basename(datafile))
                    if not sstable:
                        raise NodeError("File doesn't seem to be a valid sstable filename: " + datafile)

                    sstable = sstable.groupdict()
                    if not sstable['tmp'] and sstable['number'] not in sstables:
                        if not os.path.exists(datafile):
                            raise IOError("File doesn't exist: " + datafile)
                        sstables.add(sstable['number'])
                        files.append(datafile)

        return files

    def _clean_win_jmx(self):
        if self.get_base_cassandra_version() >= 2.1:
            sh_file = os.path.join(common.CASSANDRA_CONF_DIR, common.CASSANDRA_WIN_ENV)
            dst = os.path.join(self.get_path(), sh_file)
            common.replace_in_file(dst, "^\s+\$JMX_PORT=", "    $JMX_PORT=\"" + self.jmx_port + "\"")

            # properly use single and double quotes to count for single quotes in the CASSANDRA_CONF path
            common.replace_in_file(
                dst,
                'CASSANDRA_PARAMS=', '    $env:CASSANDRA_PARAMS=\'-Dcassandra' +                        # -Dcassandra
                ' -Dlogback.configurationFile=/"\' + "$env:CASSANDRA_CONF" + \'/logback.xml"\'' +       # -Dlogback.configurationFile=/"$env:CASSANDRA_CONF/logback.xml"
                ' + \' -Dcassandra.config=file:"\' + "///$env:CASSANDRA_CONF" + \'/cassandra.yaml"\'')  # -Dcassandra.config=file:"///$env:CASSANDRA_CONF/cassandra.yaml"

    def get_conf_option(self, option):
        conf_file = os.path.join(self.get_conf_dir(), common.CASSANDRA_CONF)
        with open(conf_file, 'r') as f:
            data = yaml.safe_load(f)

        if option in data:
            return data[option]
        else:
            return None

    def pause(self):
        try:
            import psutil
            p = psutil.Process(self.pid)
            p.suspend()
        except ImportError:
            if common.is_win():
                common.warning("psutil not installed. Pause functionality will not work properly on Windows.")
            else:
                os.kill(self.pid, signal.SIGSTOP)

    def resume(self):
        try:
            import psutil
            p = psutil.Process(self.pid)
            p.resume()
        except ImportError:
            if common.is_win():
                common.warning("psutil not installed. Resume functionality will not work properly on Windows.")
            else:
                os.kill(self.pid, signal.SIGCONT)

    def jstack_process(self, opts=None):
        opts = [] if opts is None else opts
        jstack_location = os.path.abspath(os.path.join(os.environ['JAVA_HOME'],
                                                       'bin',
                                                       'jstack'))
        jstack_cmd = [jstack_location, '-J-d64'] + opts + [str(self.pid)]
        return subprocess.Popen(jstack_cmd, stdout=subprocess.PIPE, stderr=subprocess.PIPE)

    def jstack(self, opts=None):
        p = self.jstack_process(opts=opts)
        return handle_external_tool_process(p, ['jstack'] + opts)

    def byteman_submit_process(self, opts):
        cdir = self.get_install_dir()
        byteman_cmd = []
        byteman_cmd.append(os.path.join(os.environ['JAVA_HOME'],
                                        'bin',
                                        'java'))
        byteman_cmd.append('-cp')
        byteman_cmd.append(glob.glob(os.path.join(cdir, 'build', 'lib', 'jars', 'byteman-submit-[0-9]*.jar'))[0])
        byteman_cmd.append('org.jboss.byteman.agent.submit.Submit')
        byteman_cmd.append('-p')
        byteman_cmd.append(self.byteman_port)
        byteman_cmd += opts
        return subprocess.Popen(byteman_cmd)

    def byteman_submit(self, opts):
        p = self.byteman_submit_process(opts=opts)
        return handle_external_tool_process(p, ['byteman_submit'] + opts)

    def data_directories(self):
        return [os.path.join(self.get_path(), 'data{0}'.format(x)) for x in xrange(0, self.cluster.data_dir_count)]

    def get_sstable_data_files_process(self, ks, table):
        env = self.get_env()
        args = [self.get_tool('sstableutil'), '--type', 'final', ks, table]

        p = subprocess.Popen(args, env=env, stdout=subprocess.PIPE, stderr=subprocess.PIPE)

        return p

    def get_sstable_data_files(self, ks, table):
        """
        Read sstable data files by using sstableutil, so we ignore temporary files
        """
        p = self.get_sstable_data_files_process(ks=ks, table=table)

        out, _, _ = handle_external_tool_process(p, ["sstableutil", '--type', 'final', ks, table])

        return sorted(filter(lambda s: s.endswith('-Data.db'), out.splitlines()))

def _get_load_from_info_output(info):
    load_lines = [s for s in info.split('\n')
                  if s.startswith('Load')]
    if not len(load_lines) == 1:
        msg = ('Expected output from `nodetool info` to contain exactly 1 '
               'line starting with "Load". Found:\n') + info
        raise RuntimeError(msg)
    load_line = load_lines[0].split()

    # Don't have access to C* version here, so we need to support both prefix styles
    # See CASSANDRA-9692 on Apache JIRA
    unit_multipliers = {'KiB': 1,
                        'KB': 1,
                        'MiB': 1024,
                        'MB': 1024,
                        'GiB': 1024 * 1024,
                        'GB': 1024 * 1024,
                        'TiB': 1024 * 1024 * 1024,
                        'TB': 1024 * 1024 * 1024}
    load_num, load_units = load_line[2], load_line[3]

    try:
        load_mult = unit_multipliers[load_units]
    except KeyError:
        expected = ', '.join(list(unit_multipliers))
        msg = ('Expected `nodetool info` to report load in one of the '
               'following units:\n'
               '    {expected}\n'
               'Found:\n'
               '    {found}').format(expected=expected, found=load_units)
        raise RuntimeError(msg)

    return float(load_num) * load_mult


def _grep_log_for_errors(log):
    except_re = re.compile(r'[Ee]xception|AssertionError')
    log_cat_re = re.compile(r'(INFO|DEBUG|WARN|ERROR)')

    def log_line_category(line):
        match = log_cat_re.search(line)
        return match.group(0) if match else None

    matches = []

    loglines = log.splitlines()

    for line_num, line in enumerate(loglines):
        found_exception = False
        line_category = log_line_category(line)
        if line_category == 'ERROR':
            matches.append([line])
            found_exception = True

        elif line_category == 'WARN':
            match = except_re.search(line)
            if match is not None:
                matches.append([line])
                found_exception = True

        if found_exception:
            for next_line_num in range(line_num + 1, len(loglines)):
                next_line = loglines[next_line_num]
                # if a log line can't be identified, assume continuation of an ERROR/WARN exception
                if log_line_category(next_line) is None:
                    matches[-1].append(next_line)
                else:
                    break

    return matches


def handle_external_tool_process(process, cmd_args):
    out, err = process.communicate()
    if (out is not None) and isinstance(out, bytes):
        out = out.decode()
    if (err is not None) and isinstance(err, bytes):
        err = err.decode()
    rc = process.returncode

    if rc != 0:
        raise ToolError(cmd_args, rc, out, err)

    ret = namedtuple('Subprocess_Return', 'stdout stderr rc')
    return ret(stdout=out, stderr=err, rc=rc)


def _get_row_cache_entries_from_info_output(info):
    row_cache_lines = [s for s in info.split('\n')
                       if s.startswith('Row Cache')]
    if not len(row_cache_lines) == 1:
        msg = ('Expected output from `nodetool info` to contain exactly 1 '
               'line starting with "Row Cache". Found:\n') + info
        raise RuntimeError(msg)
    row_cache_line = row_cache_lines[0].replace(",", "").split()
    return int(row_cache_line[4])
<|MERGE_RESOLUTION|>--- conflicted
+++ resolved
@@ -870,19 +870,8 @@
         else:
             host = 'localhost'
         nodetool = self.get_tool('nodetool')
-<<<<<<< HEAD
-        args = [nodetool, '-h', 'localhost', '-p', str(self.jmx_port)]
+        args = [nodetool, '-h', host, '-p', str(self.jmx_port)]
         args += shlex.split(cmd)
-=======
-        args = [nodetool, '-h', host, '-p', str(self.jmx_port)]
-        args += cmd.split()
-        if capture_output:
-            p = subprocess.Popen(args, env=env, stdout=subprocess.PIPE, stderr=subprocess.PIPE)
-            stdout, stderr = p.communicate()
-        else:
-            p = subprocess.Popen(args, env=env)
-            stdout, stderr = None, None
->>>>>>> d4f59c1b
 
         return subprocess.Popen(args, env=env, stdout=subprocess.PIPE, stderr=subprocess.PIPE, universal_newlines=True)
 
