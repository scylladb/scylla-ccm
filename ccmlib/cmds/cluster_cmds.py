from __future__ import absolute_import

import os
import signal
import subprocess
import sys

from six import print_

from ccmlib import common, repository
from ccmlib.cluster import Cluster
from ccmlib.cluster_factory import ClusterFactory
from ccmlib.cmds.command import Cmd, PlainHelpFormatter
from ccmlib.common import ArgumentError, get_default_signals
from ccmlib.dse_cluster import DseCluster
from ccmlib.scylla_cluster import ScyllaCluster
from ccmlib.scylla_node import ScyllaNode
from ccmlib.dse_node import DseNode
from ccmlib.node import Node, NodeError

os.environ['SCYLLA_CCM_STANDALONE'] = '1'

CLUSTER_CMDS = [
    "create",
    "add",
    "populate",
    "list",
    "switch",
    "status",
    "remove",
    "clear",
    "liveset",
    "start",
    "stop",
    "flush",
    "compact",
    "stress",
    "updateconf",
    "updatedseconf",
    "updatelog4j",
    "setdir",
    "bulkload",
    "setlog",
    "scrub",
    "verify",
    "invalidatecache",
    "checklogerror",
    "showlastlog",
    "jconsole",
    "setworkload",
    "sctool"
]


def commands():
    return CLUSTER_CMDS


def parse_populate_count(v):
    if v is None:
        return None
    tmp = v.split(':')
    if len(tmp) == 1:
        return int(tmp[0])
    else:
        return [int(t) for t in tmp]

class ClusterCreateCmd(Cmd):

    options_list = [
        (['--no-switch'], {'action': "store_true", 'dest': "no_switch", 'help': "Don't switch to the newly created cluster", 'default': False}),
        (['-p', '--partitioner'], {'type': "string", 'dest': "partitioner", 'help': "Set the cluster partitioner class"}),
        (['-v', "--version"], {'type': "string", 'dest': "version", 'help': "Download and use provided cassandra or dse version. If version is of the form 'git:<branch name>', then the specified cassandra branch will be downloaded from the git repo and compiled. (takes precedence over --install-dir)", 'default': None}),
        (['-o', "--opsc"], {'type': "string", 'dest': "opscenter", 'help': "Download and use provided opscenter version to install with DSE. Will have no effect on cassandra installs)", 'default': None}),
        (["--dse"], {'action': "store_true", 'dest': "dse", 'help': "Use with -v to indicate that the version being loaded is DSE"}),
        (["--dse-username"], {'type': "string", 'dest': "dse_username", 'help': "The username to use to download DSE with", 'default': None}),
        (["--dse-password"], {'type': "string", 'dest': "dse_password", 'help': "The password to use to download DSE with", 'default': None}),
        (["--dse-credentials"], {'type': "string", 'dest': "dse_credentials_file", 'help': "An ini-style config file containing the dse_username and dse_password under a dse_credentials section. [default to {}/.dse.ini if it exists]".format(common.get_default_path_display_name()), 'default': None}),
        (["--install-dir"], {'type': "string", 'dest': "install_dir", 'help': "Path to the cassandra or dse directory to use [default %default]", 'default': "./"}),
        (['-n', '--nodes'], {'type': "string", 'dest': "nodes", 'help': "Populate the new cluster with that number of nodes (a single int or a colon-separate list of ints for multi-dc setups)"}),
        (['-i', '--ipprefix'], {'type': "string", 'dest': "ipprefix", 'help': "Ipprefix to use to create the ip of a node while populating"}),
        (['-I', '--ip-format'], {'type': "string", 'dest': "ipformat", 'help': "Format to use when creating the ip of a node (supports enumerating ipv6-type addresses like fe80::%d%lo0)"}),
        (['-s', "--start"], {'action': "store_true", 'dest': "start_nodes", 'help': "Start nodes added through -s", 'default': False}),
        (['-d', "--debug"], {'action': "store_true", 'dest': "debug", 'help': "If -s is used, show the standard output when starting the nodes", 'default': False}),
        (['-b', "--binary-protocol"], {'action': "store_true", 'dest': "binary_protocol", 'help': "Enable the binary protocol (starting from C* 1.2.5 the binary protocol is started by default and this option is a no-op)", 'default': False}),
        (['-D', "--debug-log"], {'action': "store_true", 'dest': "debug_log", 'help': "With -n, sets debug logging on the new nodes", 'default': False}),
        (['-T', "--trace-log"], {'action': "store_true", 'dest': "trace_log", 'help': "With -n, sets trace logging on the new nodes", 'default': False}),
        (["--vnodes"], {'action': "store_true", 'dest': "vnodes", 'help': "Use vnodes (256 tokens). Must be paired with -n.", 'default': False}),
        (['--jvm_arg'], {'action': "append", 'dest': "jvm_args", 'help': "Specify a JVM argument", 'default': []}),
        (['--profile'], {'action': "store_true", 'dest': "profile", 'help': "Start the nodes with yourkit agent (only valid with -s)", 'default': False}),
        (['--profile-opts'], {'type': "string", 'action': "store", 'dest': "profile_options", 'help': "Yourkit options when profiling", 'default': None}),
        (['--ssl'], {'type': "string", 'dest': "ssl_path", 'help': "Path to keystore.jks and cassandra.crt files (and truststore.jks [not required])", 'default': None}),
        (['--require_client_auth'], {'action': "store_true", 'dest': "require_client_auth", 'help': "Enable client authentication (only vaid with --ssl)", 'default': False}),
        (['--node-ssl'], {'type': "string", 'dest': "node_ssl_path", 'help': "Path to keystore.jks and truststore.jks for internode encryption", 'default': None}),
        (['--pwd-auth'], {'action': "store_true", 'dest': "node_pwd_auth", 'help': "Change authenticator to PasswordAuthenticator (default credentials)", 'default': False}),
        (['--byteman'], {'action': "store_true", 'dest': "install_byteman", 'help': "Start nodes with byteman agent running", 'default': False}),
        (['--root'], {'action': "store_true", 'dest': "allow_root", 'help': "Allow CCM to start cassandra as root", 'default': False}),
        (['--datadirs'], {'type': "int", 'dest': "datadirs", 'help': "Number of data directories to use", 'default': 1}),
        (['-S', '--use-single-interface'], { 'action' : "store_true", 'dest' : "use_single_interface", 'default' : False,
                          "help" : "Use multiple ports on a single interface instead of an interface per instance'"}),

        (['--scylla'], dict(action="store_true", dest="scylla", help="Must specify --install-dir holding Scylla")),
        (["--scylla-manager"], dict(type="string", dest="scyllamanager", help="Must specify root directory for scylla management")),
        (["--snitch"],dict(type="string", dest="snitch",
                           help="Supports 'org.apache.cassandra.locator.PropertyFileSnitch','org.apache.cassandra.locator.GossipingPropertyFileSnitch' used only in multidc clusters")),
        (["--id"], dict(type="int", dest="id",
                        help="Allows running multiple clusters in paralell (up to 100) each must have a unique id value 0-99, this will set the ipprefix value if one was not set to 127.0.<id>.")),

        (['--scylla-core-package-uri'], dict(type="string", dest="scylla_core_package_uri",
                          help="The path scylla relocatable package", default=None)),
        (['--scylla-java-tools-package-uri'], dict(type="string", dest="scylla_java_tools_package_uri",
                          help="The path scylla java tools relocatable package", default=None)),
        (['--scylla-jmx-package-uri'], dict(type="string", dest="scylla_jmx_package_uri",
                          help="The path scylla jmx relocatable package", default=None)),
    ]
    descr_text = "Create a new cluster"
    usage = "usage: ccm create [options] cluster_name"

    def get_parser(self):
        parser = super(ClusterCreateCmd, self).get_parser()
        parser.epilog = """

        Examples of using relocatable packages:

        # create cluster from version uploaded to s3 (of the daily/nightly as example)
<<<<<<< HEAD
        ccm create fruch --scylla --version unstable/master:239

=======
        ccm create scylla-reloc-1 -n 1 --scylla --version unstable/master:380
        
>>>>>>> d4f59c1b
        # create cluster with own versions of each package
        ccm create scylla-reloc-1 -n 1 --scylla --version temp \\
            --scylla-core-package-uri=../scylla/build/release/scylla-package.tar.gz \\ 
            --scylla-java-tools-package-uri=../scylla-tools-java/temp.tar.gz \\
            --scylla-jmx-package-uri=../scylla-jmx/temp.tar.gz

        # create cluster with overwriting only one package
        ccm create scylla-reloc-1 -n 1 --scylla --version unstable/master:380 \\
            --scylla-core-package-uri=../scylla/build/dev/scylla-package.tar.gz

        """

<<<<<<< HEAD
=======

        return parser

>>>>>>> d4f59c1b
    def validate(self, parser, options, args):
        if options.scylla and not options.install_dir:
            parser.error("must specify install_dir using scylla")
        Cmd.validate(self, parser, options, args, cluster_name=True)
        if options.ipprefix and options.ipformat:
            parser.print_help()
            parser.error("%s and %s may not be used together" % (parser.get_option('-i'), parser.get_option('-I')))
        self.nodes = parse_populate_count(options.nodes)
        if self.options.vnodes and self.nodes is None:
            print_("Can't set --vnodes if not populating cluster in this command.")
            parser.print_help()
            sys.exit(1)
        if self.options.snitch and \
            (not isinstance(self.nodes, list) or
             not (self.options.snitch == 'org.apache.cassandra.locator.PropertyFileSnitch' or
                  self.options.snitch == 'org.apache.cassandra.locator.GossipingPropertyFileSnitch')):
            parser.print_help()
            sys.exit(1)

        if not options.version:
            try:
                common.validate_install_dir(options.install_dir)
            except ArgumentError:
                parser.print_help()
                parser.error("%s is not a valid cassandra directory. You must define a cassandra dir or version." % options.install_dir)

            if common.get_dse_version(options.install_dir) is not None:
                common.assert_jdk_valid_for_cassandra_version(common.get_dse_cassandra_version(options.install_dir))
            else:
                common.assert_jdk_valid_for_cassandra_version(common.get_version_from_build(options.install_dir))

        if common.is_win() and os.path.exists('c:\windows\system32\java.exe'):
            print_("""WARN: c:\windows\system32\java.exe exists.
                This may cause registry issues, and jre7 to be used, despite jdk8 being installed.
                """)

        if options.scylla_core_package_uri:
            os.environ['SCYLLA_CORE_PACKAGE'] = options.scylla_core_package_uri
        if options.scylla_java_tools_package_uri:
            os.environ['SCYLLA_JAVA_TOOLS_PACKAGE'] = options.scylla_java_tools_package_uri
        if options.scylla_jmx_package_uri:
            os.environ['SCYLLA_JMX_PACKAGE'] = options.scylla_jmx_package_uri


    def run(self):
        try:
            if self.options.scylla:
                cluster = ScyllaCluster(self.path, self.name, install_dir=self.options.install_dir, version=self.options.version, verbose=True,manager=self.options.scyllamanager)
            elif self.options.dse or (not self.options.version and common.isDse(self.options.install_dir)):
                cluster = DseCluster(self.path, self.name, install_dir=self.options.install_dir, version=self.options.version, dse_username=self.options.dse_username, dse_password=self.options.dse_password, dse_credentials_file=self.options.dse_credentials_file, opscenter=self.options.opscenter, verbose=True)
            else:
                cluster = Cluster(self.path, self.name, install_dir=self.options.install_dir, version=self.options.version, verbose=True)
        except OSError as e:
            import traceback
            print_('Cannot create cluster: %s\n%s' % (str(e), traceback.format_exc()), file=sys.stderr)
            sys.exit(1)

        if self.options.partitioner:
            cluster.set_partitioner(self.options.partitioner)

        if self.options.snitch:
            cluster.set_snitch(self.options.snitch)

        if self.options.id:
            cluster.set_id(self.options.id)
            if not self.options.ipprefix:
                self.options.ipprefix = "127.0.%d." % self.options.id

        if cluster.cassandra_version() >= "1.2.5":
            self.options.binary_protocol = True
        if self.options.binary_protocol:
            cluster.set_configuration_options({'start_native_transport': True})

        if cluster.cassandra_version() >= "1.2" and self.options.vnodes:
            cluster.set_configuration_options({'num_tokens': 256})

        if not self.options.no_switch:
            common.switch_cluster(self.path, self.name)
            print_('Current cluster is now: %s' % self.name)

        if not (self.options.ipprefix or self.options.ipformat):
            self.options.ipformat = '127.0.0.%d'

        if self.options.ssl_path:
            cluster.enable_ssl(self.options.ssl_path, self.options.require_client_auth)

        if self.options.node_ssl_path:
            cluster.enable_internode_ssl(self.options.node_ssl_path)

        if self.options.node_pwd_auth:
            cluster.enable_pwd_auth()

        if self.options.datadirs:
            cluster.set_datadir_count(self.options.datadirs)

        if self.nodes is not None:
            try:
                if self.options.debug_log:
                    cluster.set_log_level("DEBUG")
                if self.options.trace_log:
                    cluster.set_log_level("TRACE")
                cluster.populate(self.nodes, self.options.debug, use_vnodes=self.options.vnodes, ipprefix=self.options.ipprefix, ipformat=self.options.ipformat, install_byteman=self.options.install_byteman, use_single_interface=self.options.use_single_interface)
                if self.options.start_nodes:
                    profile_options = None
                    if self.options.profile:
                        profile_options = {}
                        if self.options.profile_options:
                            profile_options['options'] = self.options.profile_options
                    if cluster.start(verbose=self.options.debug, wait_for_binary_proto=self.options.binary_protocol, jvm_args=self.options.jvm_args, profile_options=profile_options, allow_root=self.options.allow_root) is None:
                        details = ""
                        if not self.options.debug_log:
                            details = " (you can use --debug for more information)"
                        print_("Error starting nodes, see above for details%s" % details, file=sys.stderr)
            except common.ArgumentError as e:
                print_(str(e), file=sys.stderr)
                sys.exit(1)


class ClusterAddCmd(Cmd):

    options_list = [
        (['-b', '--auto-bootstrap'], {'action': "store_true", 'dest': "bootstrap", 'help': "Set auto bootstrap for the node", 'default': False}),
        (['-s', '--seeds'], {'action': "store_true", 'dest': "is_seed", 'help': "Configure this node as a seed", 'default': False}),
        (['-i', '--itf'], {'type': "string", 'dest': "itfs", 'help': "Set host and port for thrift, the binary protocol and storage (format: host[:port])"}),
        (['-t', '--thrift-itf'], {'type': "string", 'dest': "thrift_itf", 'help': "Set the thrift host and port for the node (format: host[:port])"}),
        (['-l', '--storage-itf'], {'type': "string", 'dest': "storage_itf", 'help': "Set the storage (cassandra internal) host and port for the node (format: host[:port])"}),
        (['--binary-itf'], {'type': "string", 'dest': "binary_itf", 'help': "Set the binary protocol host and port for the node (format: host[:port])."}),
        (['-j', '--jmx-port'], {'type': "string", 'dest': "jmx_port", 'help': "JMX port for the node", 'default': "7199"}),
        (['-r', '--remote-debug-port'], {'type': "string", 'dest': "remote_debug_port", 'help': "Remote Debugging Port for the node", 'default': "2000"}),
        (['-n', '--token'], {'type': "string", 'dest': "initial_token", 'help': "Initial token for the node", 'default': None}),
        (['-d', '--data-center'], {'type': "string", 'dest': "data_center", 'help': "Datacenter name this node is part of", 'default': None}),
        (['--dse'], {'action': "store_true", 'dest': "dse_node", 'help': "Add node to DSE Cluster", 'default': False}),
        (['--scylla'], {'action': "store_true", 'dest': "scylla_node", 'help': "Add node to Scylla Cluster", 'default': False}),
    ]
    descr_text = "Add a new node to the current cluster"
    usage = "usage: ccm add [options] node_name"

    def validate(self, parser, options, args):
        Cmd.validate(self, parser, options, args, node_name=True, load_cluster=True, load_node=False)

        if options.itfs is None and (options.thrift_itf is None or options.storage_itf is None or options.binary_itf is None):
            options.itfs = self.cluster.get_node_ip(len(self.cluster.nodelist())+1)
            print_('Missing thrift and/or storage and/or binary protocol interfaces or jmx port', file=sys.stderr)
            parser.print_help()
            exit(1)

        if self.name in self.cluster.nodes:
            print_("This name is already in use. Choose another.", file=sys.stderr)
            parser.print_help()
            exit(1)

        used_jmx_ports = [node.jmx_port for node in self.cluster.nodelist()]
        if options.jmx_port in used_jmx_ports:
            print_("This JMX port is already in use. Choose another.", file=sys.stderr)
            parser.print_help()
            exit(1)

        if options.thrift_itf is None:
            options.thrift_itf = options.itfs
        if options.storage_itf is None:
            options.storage_itf = options.itfs
        if options.binary_itf is None:
            options.binary_itf = options.itfs

        self.thrift = common.parse_interface(options.thrift_itf, 9160)
        self.storage = common.parse_interface(options.storage_itf, 7000)
        self.binary = common.parse_interface(options.binary_itf, 9042)

        if self.binary[0] != self.thrift[0]:
            print_('Cannot set a binary address different from the thrift one', file=sys.stderr)
            sys.exit(1)

        used_binary_ips = [node.network_interfaces['binary'][0] for node in self.cluster.nodelist()]
        used_thrift_ips = [node.network_interfaces['thrift'][0] for node in self.cluster.nodelist()]
        used_storage_ips = [node.network_interfaces['storage'][0] for node in self.cluster.nodelist()]

        if self.binary[0] in used_binary_ips or self.thrift[0] in used_thrift_ips or self.storage[0] in used_storage_ips:
            print_("One of the ips is already in use choose another.", file=sys.stderr)
            parser.print_help()
            sys.exit(1)

        if options.jmx_port is None:
            options.jmx_port = self.cluster.get_node_jmx_port(len(self.cluster.nodelist())+1)

        used_jmx_ports = [node.jmx_port for node in self.cluster.nodelist()]
        if options.jmx_port in used_jmx_ports:
            print_("This JMX port is already in use. Choose another.", file=sys.stderr)
            parser.print_help()
            sys.exit(1)

        self.jmx_port = options.jmx_port
        self.remote_debug_port = options.remote_debug_port
        self.initial_token = options.initial_token

    def run(self):
        try:
            if self.options.scylla_node:
                node = ScyllaNode(self.name, self.cluster, self.options.bootstrap, self.thrift, self.storage, self.jmx_port, self.remote_debug_port, self.initial_token, binary_interface=self.binary)
            elif self.options.dse_node:
                node = DseNode(self.name, self.cluster, self.options.bootstrap, self.thrift, self.storage, self.jmx_port, self.remote_debug_port, self.initial_token, binary_interface=self.binary)
            else:
                node = Node(self.name, self.cluster, self.options.bootstrap, self.thrift, self.storage, self.jmx_port, self.remote_debug_port, self.initial_token, binary_interface=self.binary)
            self.cluster.add(node, self.options.is_seed, self.options.data_center)
        except common.ArgumentError as e:
            print_(str(e), file=sys.stderr)
            sys.exit(1)


class ClusterPopulateCmd(Cmd):

    options_list = [
        (['-n', '--nodes'], {'type': "string", 'dest': "nodes", 'help': "Number of nodes to populate with (a single int or a colon-separate list of ints for multi-dc setups)"}),
        (['-d', '--debug'], {'action': "store_true", 'dest': "debug", 'help': "Enable remote debugging options", 'default': False}),
        (['--vnodes'], {'action': "store_true", 'dest': "vnodes", 'help': "Populate using vnodes", 'default': False}),
        (['-i', '--ipprefix'], {'type': "string", 'dest': "ipprefix", 'help': "Ipprefix to use to create the ip of a node"}),
        (['-I', '--ip-format'], {'type': "string", 'dest': "ipformat", 'help': "Format to use when creating the ip of a node (supports enumerating ipv6-type addresses like fe80::%d%lo0)"}),
    ]
    descr_text = "Add a group of new nodes with default options"
    usage = "usage: ccm populate -n <node count> {-d}"

    def validate(self, parser, options, args):
        Cmd.validate(self, parser, options, args, load_cluster=True)
        if options.ipprefix and options.ipformat:
            parser.print_help()
            parser.error("%s and %s may not be used together" % (parser.get_option('-i'), parser.get_option('-I')))

        self.nodes = parse_populate_count(options.nodes)
        if self.nodes is None:
            parser.print_help()
            parser.error("Not a valid number of nodes. Did you use -n?")
            sys.exit(1)

    def run(self):
        try:
            if self.cluster.cassandra_version() >= "1.2" and self.options.vnodes:
                self.cluster.set_configuration_options({'num_tokens': 256})

            if not (self.options.ipprefix or self.options.ipformat):
                self.options.ipformat = '127.0.0.%d'

            self.cluster.populate(self.nodes, self.options.debug, use_vnodes=self.options.vnodes, ipprefix=self.options.ipprefix, ipformat=self.options.ipformat)
        except common.ArgumentError as e:
            print_(str(e), file=sys.stderr)
            sys.exit(1)


class ClusterListCmd(Cmd):

    descr_text = "List existing clusters"
    usage = "usage: ccm list [options]"

    def validate(self, parser, options, args):
        Cmd.validate(self, parser, options, args)

    def run(self):
        try:
            current = common.current_cluster_name(self.path)
        except Exception:
            current = ''

        for dir in os.listdir(self.path):
            if os.path.exists(os.path.join(self.path, dir, 'cluster.conf')):
                print_(" %s%s" % ('*' if current == dir else ' ', dir))


class ClusterSwitchCmd(Cmd):

    descr_text = "Switch of current (active) cluster"
    usage = "usage: ccm switch [options] cluster_name"

    def validate(self, parser, options, args):
        Cmd.validate(self, parser, options, args, cluster_name=True)
        if not os.path.exists(os.path.join(self.path, self.name, 'cluster.conf')):
            print_("%s does not appear to be a valid cluster (use ccm list to view valid clusters)" % self.name, file=sys.stderr)
            sys.exit(1)

    def run(self):
        common.switch_cluster(self.path, self.name)


class ClusterStatusCmd(Cmd):

    options_list = [
        (['-v', '--verbose'], {'action': "store_true", 'dest': "verbose", 'help': "Print full information on all nodes", 'default': False}),
    ]
    descr_text = "Display status on the current cluster"
    usage = "usage: ccm status [options]"

    def validate(self, parser, options, args):
        Cmd.validate(self, parser, options, args, load_cluster=True)

    def run(self):
        self.cluster.show(self.options.verbose)


class ClusterRemoveCmd(Cmd):

    descr_text = "Remove the current or specified cluster (delete all data)"
    usage = "usage: ccm remove [options] [cluster_name]"

    def validate(self, parser, options, args):
        self.other_cluster = None
        if len(args) > 0:
            # Setup to remove the specified cluster:
            Cmd.validate(self, parser, options, args)
            self.other_cluster = args[0]
            if not os.path.exists(os.path.join(
                    self.path, self.other_cluster, 'cluster.conf')):
                print_("%s does not appear to be a valid cluster"
                       " (use ccm list to view valid clusters)"
                       % self.other_cluster, file=sys.stderr)
                sys.exit(1)
        else:
            # Setup to remove the current cluster:
            Cmd.validate(self, parser, options, args, load_cluster=True)

    def run(self):
        if self.other_cluster:
            # Remove the specified cluster:
            cluster = ClusterFactory.load(self.path, self.other_cluster)
            cluster.remove()
            # Remove CURRENT flag if the specified cluster is the current cluster:
            if self.other_cluster == common.current_cluster_name(self.path):
                os.remove(os.path.join(self.path, 'CURRENT'))
        else:
            # Remove the current cluster:
            self.cluster.remove()
            os.remove(os.path.join(self.path, 'CURRENT'))


class ClusterClearCmd(Cmd):

    descr_text = "Clear the current cluster data (and stop all nodes)"
    usage = "usage: ccm clear [options]"

    def validate(self, parser, options, args):
        Cmd.validate(self, parser, options, args, load_cluster=True)

    def run(self):
        self.cluster.clear()


class ClusterLivesetCmd(Cmd):

    descr_text = "Print a comma-separated list of addresses of running nodes (helpful in scripts)"
    usage = "usage: ccm liveset [options]"

    def validate(self, parser, options, args):
        Cmd.validate(self, parser, options, args, load_cluster=True)

    def run(self):
        storage_interfaces = [node.network_interfaces['storage'][0] for node in list(self.cluster.nodes.values()) if node.is_live()]
        print_(",".join(storage_interfaces))


class ClusterSetdirCmd(Cmd):

    options_list = [
        (['-v', "--version"], {'type': "string", 'dest': "version", 'help': "Download and use provided cassandra or dse version. If version is of the form 'git:<branch name>', then the specified cassandra branch will be downloaded from the git repo and compiled. (takes precedence over --install-dir)", 'default': None}),
        (["--install-dir"], {'type': "string", 'dest': "install_dir", 'help': "Path to the cassandra or dse directory to use [default %default]", 'default': "./"}),
        (['-n', '--node'], {'type': "string", 'dest': "node", 'help': "Set directory only for the specified node"}),
    ]
    descr_text = "Set the install directory (cassandra or dse) to use"
    usage = "usage: ccm setdir [options]"

    def validate(self, parser, options, args):
        Cmd.validate(self, parser, options, args, load_cluster=True)

    def run(self):
        try:
            target = self.cluster
            if self.options.node:
                target = self.cluster.nodes.get(self.options.node)
                if not target:
                    print_("Node not found: %s" % self.options.node)
                    return
            target.set_install_dir(install_dir=self.options.install_dir, version=self.options.version, verbose=True)
        except common.ArgumentError as e:
            print_(str(e), file=sys.stderr)
            sys.exit(1)


class ClusterClearrepoCmd(Cmd):

    descr_text = "Cleanup downloaded cassandra sources"
    usage = "usage: ccm clearrepo [options]"

    def validate(self, parser, options, args):
        Cmd.validate(self, parser, options, args)

    def run(self):
        repository.clean_all()


class ClusterStartCmd(Cmd):

    options_list = [
        (['-v', '--verbose'], {'action': "store_true", 'dest': "verbose", 'help': "Print standard output of cassandra process", 'default': False}),
        (['--no-wait'], {'action': "store_true", 'dest': "no_wait", 'help': "Do not wait for cassandra node to be ready. Overrides all other wait options.", 'default': False}),
        # This option (wait-other-notice) is now deprecated, as it was never respected
        (['--wait-other-notice'], {'action': "store_true", 'dest': "deprecate", 'help': "DEPRECATED/IGNORED: Use '--skip-wait-other-notice' instead. This is now on by default.", 'default': False}),
        (['--skip-wait-other-notice'], {'action': "store_false", 'dest': "wait_other_notice", 'help': "Skip waiting until all live nodes of the cluster have marked the other nodes UP", 'default': True}),
        (['--wait-for-binary-proto'], {'action': "store_true", 'dest': "wait_for_binary_proto", 'help': "Wait for the binary protocol to start", 'default': False}),
        (['--jvm_arg'], {'action': "append", 'dest': "jvm_args", 'help': "Specify a JVM argument", 'default': []}),
        (['--profile'], {'action': "store_true", 'dest': "profile", 'help': "Start the nodes with yourkit agent (only valid with -s)", 'default': False}),
        (['--profile-opts'], {'type': "string", 'action': "store", 'dest': "profile_options", 'help': "Yourkit options when profiling", 'default': None}),
        (['--quiet-windows'], {'action': "store_true", 'dest': "quiet_start", 'help': "Pass -q on Windows 2.2.4+ and 3.0+ startup. Ignored on linux.", 'default': False}),
        (['--root'], {'action': "store_true", 'dest': "allow_root", 'help': "Allow CCM to start cassandra as root", 'default': False}),
    ]
    descr_text = "Start all the non started nodes of the current cluster"
    usage = "usage: ccm cluster start [options]"

    def validate(self, parser, options, args):
        Cmd.validate(self, parser, options, args, load_cluster=True)
        if self.options.deprecate:
            print_("WARN: --wait-other-notice is deprecated. Please see the help text.")
        if self.options.no_wait and (self.options.wait_for_binary_proto or self.options.deprecate):
            print_("ERROR: --no-wait was specified alongside one or more wait options. This is invalid.")
            exit(1)

    def run(self):
        try:
            profile_options = None
            if self.options.profile:
                profile_options = {}
                if self.options.profile_options:
                    profile_options['options'] = self.options.profile_options

            if len(self.cluster.nodes) == 0:
                print_("No node in this cluster yet. Use the populate command before starting.")
                sys.exit(1)

            if self.cluster.start(no_wait=self.options.no_wait,
                                  wait_other_notice=self.options.wait_other_notice,
                                  wait_for_binary_proto=self.options.wait_for_binary_proto,
                                  verbose=self.options.verbose,
                                  jvm_args=self.options.jvm_args,
                                  profile_options=profile_options,
                                  quiet_start=self.options.quiet_start,
                                  allow_root=self.options.allow_root) is None:
                details = ""
                if not self.options.verbose:
                    details = " (you can use --verbose for more information)"
                print_("Error starting nodes, see above for details%s" % details, file=sys.stderr)
                sys.exit(1)
        except NodeError as e:
            print_(str(e), file=sys.stderr)
            print_("Standard error output is:", file=sys.stderr)
            for line in e.process.stderr_file.readlines():
                print_(line.rstrip('\n'), file=sys.stderr)
            exit(1)


class ClusterStopCmd(Cmd):

    options_list = [
        (['-v', '--verbose'], {'action': "store_true", 'dest': "verbose", 'help': "Print nodes that were not running", 'default': False}),
        (['--no-wait'], {'action': "store_true", 'dest': "no_wait", 'help': "Do not wait for the node to be stopped", 'default': False}),
        (['-g', '--gently'], {'action': "store_const", 'dest': "signal_event", 'help': "Shut down gently (default)", 'const': signal.SIGTERM, 'default': signal.SIGTERM}),
        (['--hang-up'], {'action': "store_const", 'dest': "signal_event", 'help': "Shut down via hang up (kill -1)", 'const': get_default_signals()['1']}),
        (['--not-gently'], {'action': "store_const", 'dest': "signal_event", 'help': "Shut down immediately (kill -9)", 'const': get_default_signals()['9']}),
    ]
    descr_text = "Stop all the nodes of the cluster"
    usage = "usage: ccm cluster stop [options] name"

    def validate(self, parser, options, args):
        Cmd.validate(self, parser, options, args, load_cluster=True)

    def run(self):
        try:
            not_running = self.cluster.stop(wait=not self.options.no_wait, signal_event=self.options.signal_event)
            if self.options.verbose and len(not_running) > 0:
                sys.stdout.write("The following nodes were not running: ")
                for node in not_running:
                    sys.stdout.write(node.name + " ")
                print_("")
        except NodeError as e:
            print_(str(e), file=sys.stderr)
            sys.exit(1)


class _ClusterNodetoolCmd(Cmd):
    usage = "This is a private class, how did you get here?"
    descr_text = "This is a private class, how did you get here?"
    nodetool_cmd = ''

    def validate(self, parser, options, args):
        Cmd.validate(self, parser, options, args, load_cluster=True)

    def run(self):
        self.cluster.nodetool(self.nodetool_cmd)


class ClusterFlushCmd(_ClusterNodetoolCmd):
    usage = "usage: ccm cluster flush [options] name"
    nodetool_cmd = 'flush'
    descr_text = "Flush all (running) nodes of the cluster"


class ClusterCompactCmd(_ClusterNodetoolCmd):
    usage = "usage: ccm cluster compact [options] name"
    nodetool_cmd = 'compact'
    descr_text = "Compact all (running) node of the cluster"


class ClusterDrainCmd(_ClusterNodetoolCmd):
    usage = "usage: ccm cluster drain [options] name"
    nodetool_cmd = 'drain'
    descr_text = "Drain all (running) node of the cluster"


class ClusterStressCmd(Cmd):

    descr_text = "Run stress using all live nodes"
    usage = "usage: ccm stress [options] [stress_options]"
    ignore_unknown_options = True

    def validate(self, parser, options, args):
        Cmd.validate(self, parser, options, args, load_cluster=True)
        self.stress_options = args + parser.get_ignored()

    def run(self):
        try:
            rc = self.cluster.stress(self.stress_options)
            exit(rc)
        except Exception as e:
            print_(e, file=sys.stderr)
            exit(1)


class ClusterUpdateconfCmd(Cmd):

    options_list = [
        (['--no-hh', '--no-hinted-handoff'], {'action': "store_false", 'dest': "hinted_handoff", 'default': True, 'help': "Disable hinted handoff"}),
        (['--batch-cl', '--batch-commit-log'], {'action': "store_true", 'dest': "cl_batch", 'default': None, 'help': "Set commit log to batch mode"}),
        (['--periodic-cl', '--periodic-commit-log'], {'action': "store_true", 'dest': "cl_periodic", 'default': None, 'help': "Set commit log to periodic mode"}),
        (['--rt', '--rpc-timeout'], {'action': "store", 'type': 'int', 'dest': "rpc_timeout", 'help': "Set rpc timeout"}),
        (['-y', '--yaml'], {'action': "store_true", 'dest': "literal_yaml", 'default': False, 'help': "If enabled, treat argument as yaml, not kv pairs. Option syntax looks like ccm updateconf -y 'a: [b: [c,d]]'"}),
    ]
    descr_text = "Update the cassandra config files for all nodes"
    usage = "usage: ccm updateconf [options] [ new_setting | ...  ], where new_setting should be a string of the form 'compaction_throughput_mb_per_sec: 32'; nested options can be separated with a period like 'client_encryption_options.enabled: false'"

    def validate(self, parser, options, args):
        Cmd.validate(self, parser, options, args, load_cluster=True)
        try:
            self.setting = common.parse_settings(args, literal_yaml=self.options.literal_yaml)
            if self.options.cl_batch and self.options.cl_periodic:
                print_("Can't set commitlog to be both batch and periodic.{}".format(os.linesep))
                parser.print_help()
                exit(1)
        except common.ArgumentError as e:
            print_(str(e), file=sys.stderr)
            sys.exit(1)

    def run(self):
        self.setting['hinted_handoff_enabled'] = self.options.hinted_handoff

        if self.options.rpc_timeout is not None:
            if self.cluster.cassandra_version() < "1.2":
                self.setting['rpc_timeout_in_ms'] = self.options.rpc_timeout
            else:
                self.setting['read_request_timeout_in_ms'] = self.options.rpc_timeout
                self.setting['range_request_timeout_in_ms'] = self.options.rpc_timeout
                self.setting['write_request_timeout_in_ms'] = self.options.rpc_timeout
                self.setting['truncate_request_timeout_in_ms'] = self.options.rpc_timeout
                self.setting['request_timeout_in_ms'] = self.options.rpc_timeout

        self.cluster.set_configuration_options(values=self.setting)
        if self.options.cl_batch:
            self.cluster.set_batch_commitlog(True)
        if self.options.cl_periodic:
            self.cluster.set_batch_commitlog(False)


class ClusterUpdatedseconfCmd(Cmd):

    options_list = [
        (['-y', '--yaml'], {'action': "store_true", 'dest': "literal_yaml", 'default': False, 'help': "Pass in literal yaml string. Option syntax looks like ccm updatedseconf -y 'a: [b: [c,d]]'"}),
    ]
    descr_text = "Update the dse config files for all nodes"
    usage = "usage: ccm updatedseconf [options] [ new_setting | ...  ], where new_setting should be a string of the form 'max_solr_concurrency_per_core: 2'; nested options can be separated with a period like 'cql_slow_log_options.enabled: true'"

    def validate(self, parser, options, args):
        Cmd.validate(self, parser, options, args, load_cluster=True)
        try:
            self.setting = common.parse_settings(args, literal_yaml=self.options.literal_yaml)
        except common.ArgumentError as e:
            print_(str(e), file=sys.stderr)
            sys.exit(1)

    def run(self):
        self.cluster.set_dse_configuration_options(values=self.setting)

#
# Class implements the functionality of updating log4j-server.properties
# on ALL nodes by copying the given config into
# ~/.ccm/name-of-cluster/nodeX/conf/log4j-server.properties
#


class ClusterUpdatelog4jCmd(Cmd):

    options_list = [
        (['-p', '--path'], {'type': "string", 'dest': "log4jpath", 'help': "Path to new Cassandra log4j configuration file"}),
    ]
    descr_text = "Update the Cassandra log4j-server.properties configuration file on all nodes"
    usage = "usage: ccm updatelog4j -p <log4j config>"
    ignore_unknown_options = True

    def validate(self, parser, options, args):
        Cmd.validate(self, parser, options, args, load_cluster=True)
        try:
            self.log4jpath = options.log4jpath
            if self.log4jpath is None:
                raise KeyError("[Errno] -p or --path <path of new log4j congiguration file> is not provided")
        except common.ArgumentError as e:
            print_(str(e), file=sys.stderr)
            sys.exit(1)
        except KeyError as e:
            print_(str(e), file=sys.stderr)
            sys.exit(1)

    def run(self):
        try:
            self.cluster.update_log4j(self.log4jpath)
        except common.ArgumentError as e:
            print_(str(e), file=sys.stderr)
            sys.exit(1)


class ClusterBulkloadCmd(Cmd):

    descr_text = "Bulkload files into the cluster by connecting to some live node (if any)"
    usage = "usage: ccm bulkload [options] [sstable_dir]"
    ignore_unknown_options = True

    def validate(self, parser, options, args):
        Cmd.validate(self, parser, options, args, load_cluster=True)
        self.loader_options = parser.get_ignored() + args

    def run(self):
        self.cluster.bulkload(self.loader_options)


class ClusterScrubCmd(Cmd):

    descr_text = "Scrub files"
    usage = "usage: ccm scrub [options] <keyspace> <cf>"
    ignore_unknown_options = True

    def validate(self, parser, options, args):
        Cmd.validate(self, parser, options, args, load_cluster=True)
        self.scrub_options = parser.get_ignored() + args

    def run(self):
        self.cluster.scrub(self.scrub_options)


class ClusterVerifyCmd(Cmd):

    descr_text = "Verify files"
    usage = "usage: ccm verify [options] <keyspace> <cf>"
    ignore_unknown_options = True

    def validate(self, parser, options, args):
        Cmd.validate(self, parser, options, args, load_cluster=True)
        self.verify_options = parser.get_ignored() + args

    def run(self):
        self.cluster.verify(self.verify_options)


class ClusterSetlogCmd(Cmd):

    options_list = [
        (['-c', '--class'], {'type': "string", 'dest': "class_name", 'default': None, 'help': "Optional java class/package. Logging will be set for only this class/package if set"}),
    ]
    descr_text = "Set log level (INFO, DEBUG, ...) with/without Java class for all node of the cluster - require a node restart"
    usage = "usage: ccm setlog [options] level"

    def validate(self, parser, options, args):
        Cmd.validate(self, parser, options, args, load_cluster=True)
        if len(args) == 0:
            print_('Missing log level', file=sys.stderr)
            parser.print_help()
            sys.exit(1)
        self.level = args[0]

    def run(self):
        try:
            self.cluster.set_log_level(self.level, self.options.class_name)
        except common.ArgumentError as e:
            print_(str(e), file=sys.stderr)
            sys.exit(1)


class ClusterInvalidatecacheCmd(Cmd):

    descr_text = "Destroys ccm's local git cache."
    usage = "usage: ccm invalidatecache"

    def validate(self, parser, options, args):
        Cmd.validate(self, parser, options, args)

    def run(self):
        try:
            common.invalidate_cache()
        except Exception as e:
            print_(str(e), file=sys.stderr)
            print_("Error while deleting cache. Please attempt manually.")
            sys.exit(1)


class ClusterChecklogerrorCmd(Cmd):

    descr_text = "Check for errors in log file of each node."
    usage = "usage: ccm checklogerror"

    def validate(self, parser, options, args):
        Cmd.validate(self, parser, options, args, load_cluster=True)

    def run(self):
        for node in self.cluster.nodelist():
            errors = node.grep_log_for_errors()
            for mylist in errors:
                for line in mylist:
                    print_(line)


class ClusterShowlastlogCmd(Cmd):

    descr_text = "Show the last.log for the most recent build through your $PAGER"
    usage = "usage: ccm showlastlog"

    def validate(self, parser, options, args):
        Cmd.validate(self, parser, options, args, load_cluster=True)

    def run(self):
        log = repository.lastlogfilename()
        pager = os.environ.get('PAGER', common.platform_pager())
        os.execvp(pager, (pager, log))


class ClusterJconsoleCmd(Cmd):

    descr_text = "Opens jconsole client and connects to all running nodes"
    usage = "usage: ccm jconsole"

    def validate(self, parser, options, args):
        Cmd.validate(self, parser, options, args, load_cluster=True)

    def run(self):
        cmds = ["jconsole"] + ["localhost:%s" % node.jmx_port for node in self.cluster.nodes.values()]
        try:
            subprocess.call(cmds, stderr=sys.stderr)
        except OSError:
            print_("Could not start jconsole. Please make sure jconsole can be found in your $PATH.")
            exit(1)


class ClusterSctoolCmd(Cmd):
    usage = "usage: ccm sctool [options]"
    descr_text = "Run nodetool (connecting to node name)"

    def validate(self, parser, options, args):
        Cmd.validate(self, parser, options, args, load_cluster=True)
        self.sctool_options = args +  parser.get_ignored()

    def run(self):
        stdout, stderr = self.cluster.sctool(self.sctool_options)
        print_(stderr)
        print_(stdout)


class ClusterSetworkloadCmd(Cmd):

    descr_text = "Sets the workloads for a DSE cluster"
    usage = "usage: ccm setworkload [cassandra|solr|hadoop|spark|dsefs|cfs|graph],..."

    def validate(self, parser, options, args):
        Cmd.validate(self, parser, options, args, load_cluster=True)
        self.workloads = args[0].split(',')
        valid_workloads = ['cassandra', 'solr', 'hadoop', 'spark', 'dsefs', 'cfs', 'graph']
        for workload in self.workloads:
            if workload not in valid_workloads:
                print_(workload, ' is not a valid workload')
                exit(1)

    def run(self):
        try:
            if len(self.cluster.nodes) == 0:
                print_("No node in this cluster yet. Use the populate command before starting.")
                exit(1)
            for node in list(self.cluster.nodes.values()):
                node.set_workloads(workloads=self.workloads)
        except common.ArgumentError as e:
            print_(str(e), file=sys.stderr)
            exit(1)<|MERGE_RESOLUTION|>--- conflicted
+++ resolved
@@ -123,13 +123,8 @@
         Examples of using relocatable packages:
 
         # create cluster from version uploaded to s3 (of the daily/nightly as example)
-<<<<<<< HEAD
-        ccm create fruch --scylla --version unstable/master:239
-
-=======
         ccm create scylla-reloc-1 -n 1 --scylla --version unstable/master:380
         
->>>>>>> d4f59c1b
         # create cluster with own versions of each package
         ccm create scylla-reloc-1 -n 1 --scylla --version temp \\
             --scylla-core-package-uri=../scylla/build/release/scylla-package.tar.gz \\ 
@@ -142,12 +137,8 @@
 
         """
 
-<<<<<<< HEAD
-=======
-
         return parser
 
->>>>>>> d4f59c1b
     def validate(self, parser, options, args):
         if options.scylla and not options.install_dir:
             parser.error("must specify install_dir using scylla")
