--- conflicted
+++ resolved
@@ -7,7 +7,7 @@
 import subprocess
 import re
 import gzip
-import StringIO
+from six import StringIO
 from subprocess import Popen, PIPE, STDOUT
 
 import hashlib
@@ -19,6 +19,7 @@
 from ccmlib.common import (
     ArgumentError, get_default_path, rmdirs, validate_install_dir)
 from ccmlib.repository import __download
+from ccmlib.common import get_scylla_version
 
 GIT_REPO = "http://github.com/scylladb/scylla.git"
 
@@ -62,17 +63,13 @@
 
         shutil.move(tmp_download, cdir)
 
-<<<<<<< HEAD
-    return cdir, "3.0"  # FIXME: find a way to get the correct scylla version corresponding to cassandra
-=======
         # install using scylla install.sh
         run_scylla_install_script(os.path.join(
             cdir, 'scylla-core-package'), cdir)
 
     setup_scylla_manager()
 
-    return cdir, version
->>>>>>> d4f59c1b
+    return cdir, get_scylla_version(cdir)
 
 
 def setup_scylla_manager():
