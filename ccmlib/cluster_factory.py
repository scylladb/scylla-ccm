import os

import yaml

from ccmlib import common, repository
from ccmlib.cluster import Cluster
from ccmlib.dse_cluster import DseCluster
<<<<<<< HEAD
from ccmlib.urchin_cluster import UrchinCluster
from ccmlib import repository
=======
>>>>>>> 68941686
from ccmlib.node import Node


class ClusterFactory():

    @staticmethod
    def load(path, name):
        cluster_path = os.path.join(path, name)
        filename = os.path.join(cluster_path, 'cluster.conf')
        with open(filename, 'r') as f:
            data = yaml.load(f)
        try:
            install_dir = None
            if 'install_dir' in data:
                install_dir = data['install_dir']
                repository.validate(install_dir)
            if install_dir is None and 'cassandra_dir' in data:
                install_dir = data['cassandra_dir']
                repository.validate(install_dir)

            if common.isUrchin(install_dir):
                cluster = UrchinCluster(path, data['name'], install_dir=install_dir, create_directory=False)
            elif common.isDse(install_dir):
                cluster = DseCluster(path, data['name'], install_dir=install_dir, create_directory=False)
            else:
                cluster = Cluster(path, data['name'], install_dir=install_dir, create_directory=False)
            node_list = data['nodes']
            seed_list = data['seeds']
            if 'partitioner' in data:
                cluster.partitioner = data['partitioner']
            if 'config_options' in data:
                cluster._config_options = data['config_options']
            if 'log_level' in data:
                cluster.__log_level = data['log_level']
            if 'use_vnodes' in data:
                cluster.use_vnodes = data['use_vnodes']
        except KeyError as k:
            raise common.LoadError("Error Loading " + filename + ", missing property:" + k)

        for node_name in node_list:
            cluster.nodes[node_name] = Node.load(cluster_path, node_name, cluster)
        for seed_name in seed_list:
            cluster.seeds.append(cluster.nodes[seed_name])

        return cluster<|MERGE_RESOLUTION|>--- conflicted
+++ resolved
@@ -5,11 +5,8 @@
 from ccmlib import common, repository
 from ccmlib.cluster import Cluster
 from ccmlib.dse_cluster import DseCluster
-<<<<<<< HEAD
 from ccmlib.urchin_cluster import UrchinCluster
 from ccmlib import repository
-=======
->>>>>>> 68941686
 from ccmlib.node import Node
 
 
