#!/usr/bin/env python

from os.path import abspath, dirname, join
from platform import system
from shutil import copyfile

try:
    from setuptools import setup
except ImportError:
    from distutils.core import setup

ccmscript = 'ccm'
if system() == "Windows":
    copyfile('ccm', 'ccm.py')
    ccmscript = 'ccm.py'

setup(
    name='ccm',
    version='3.1.3',
    description='Cassandra Cluster Manager',
    long_description=open(abspath(join(dirname(__file__), 'README.md'))).read(),
    author='Sylvain Lebresne',
    author_email='sylvain@datastax.com',
    url='https://github.com/pcmanus/ccm',
    packages=['ccmlib', 'ccmlib.cmds'],
    scripts=[ccmscript],
<<<<<<< HEAD
    install_requires=['pyYaml', 'six >=1.4.1', 'psutil'],
=======
    install_requires=['pyYaml', 'psutil', 'six >=1.4.1', 'requests'],
>>>>>>> d4f59c1b
    classifiers=[
        "License :: OSI Approved :: Apache Software License",
        "Programming Language :: Python",
        'Programming Language :: Python :: 2',
        'Programming Language :: Python :: 2.7',
        'Programming Language :: Python :: 3',
        'Programming Language :: Python :: 3.3',
        'Programming Language :: Python :: 3.4',
        'Programming Language :: Python :: 3.5',
        'Programming Language :: Python :: 3.6'
    ],
    include_package_data=True,
)<|MERGE_RESOLUTION|>--- conflicted
+++ resolved
@@ -24,11 +24,7 @@
     url='https://github.com/pcmanus/ccm',
     packages=['ccmlib', 'ccmlib.cmds'],
     scripts=[ccmscript],
-<<<<<<< HEAD
-    install_requires=['pyYaml', 'six >=1.4.1', 'psutil'],
-=======
     install_requires=['pyYaml', 'psutil', 'six >=1.4.1', 'requests'],
->>>>>>> d4f59c1b
     classifiers=[
         "License :: OSI Approved :: Apache Software License",
         "Programming Language :: Python",
